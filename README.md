# CACM Authoring & Development Kit (CACM-ADK)

## Overview

The CACM-ADK is an intelligent development environment and toolset designed to assist users (credit analysts, domain experts, developers) in authoring standardized Credit Analysis Capability Modules (CACMs).

A CACM is a declarative, machine-readable blueprint (ideally JSON-LD or YAML) that defines a specific credit analysis capability. It specifies:
- *What* analysis is performed.
- *What* data is needed.
- *How* it can adapt (configurable parameters).
- *What* results are produced.
- *How* quality is ensured (validation rules).
- It references *logical* compute capabilities rather than specific code implementations.

This project aims to build the core infrastructure and software for the CACM-ADK, enabling modular, intelligent, and governed development of credit analysis capabilities. The system is designed to be portable, modular, lightweight, and deeply expert, potentially packaged as a microservice or REST API.

## Project Goals

-   Develop a core engine for CACM authoring, including components for ontology navigation, template management, workflow assistance, metric/factor advice, parameterization help, validation, modular design prompting, and documentation generation.
-   Define a clear standard for CACM definitions.
-   Develop a comprehensive credit analysis ontology.
-   Build a library of CACM templates.
-   Create an authoring and development kit (ADK) to guide the building process, train users, and improve over time.
-   Ensure the system is scalable, future-proof, and can integrate with external services like LLMs, schema validators, and compute catalogs.

### Key Components & Recent Additions

*   **Ontology (`ontology/credit_analysis_ontology_v0.1/credit_ontology.ttl`):**
    *   Core concepts recently added include: `FinancialInstrument`, `FinancialStatement`, `Metric`, `Ratio`, `RiskScore`, `EligibilityRule`, `DataInput`, `Policy`.
    *   Core relationships include: `hasDataSource`, `calculatesMetric`, `appliesRule`, `requiresInput`, `producesOutput`.
*   **CACM Templates (`cacm_library/templates/`):**
    *   `sme_scoring_model_template.jsonc`: For simplified SME credit scoring.
    *   `data_aggregation_task_template.jsonc`: For aggregating data from multiple sources.
    *   `basic_ratio_analysis_template.jsonc`: (Updated) For basic financial ratio calculations.
    *   These templates now include `ontologyRef` fields linking to the defined ontology.
*   **Examples (`examples/`):**
    *   `sme_credit_score_example_01.json`
    *   `customer_data_aggregation_example_01.json`

## Repository Structure

-   `cacm_adk_core/`: Source code for the core engine components.
-   `cacm_library/`: Definitions of CACMs and reusable templates.
-   `cacm_standard/`: The CACM definition standard/schema.
-   `ontology/`: The credit analysis semantic ontology.
-   `docs/`: Project documentation.
-   `tests/`: Automated tests.
-   `examples/`: Example CACMs and usage scenarios.
-   `config/`: Configuration files.
-   `scripts/`: Utility and automation scripts.
-   `interfaces/`: API definitions and schemas.

## Getting Started

### Prerequisites
- Python 3.8+ (recommended)

### Installation & Setup

1.  **Clone the repository:**
    ```bash
    git clone <repository-url>
    cd cacm-adk
    ```

2.  **Create and activate a virtual environment:**
    (Recommended to avoid conflicts with global Python packages)
    ```bash
    python -m venv .venv
    # On Windows
    # .venv\Scripts\activate
    # On macOS/Linux
    # source .venv/bin/activate
    ```

3.  **Install dependencies:**
    ```bash
    pip install -r requirements.txt
    ```

### Running Components (Examples)
(Details to be added as components become more runnable)

To run the example usage within `cacm_adk_core/validator/validator.py` (assuming you are in the project root):
```bash
python cacm_adk_core/validator/validator.py
```
To run the example usage within `cacm_adk_core/template_engine/template_engine.py`:
```bash
python cacm_adk_core/template_engine/template_engine.py
```

## ADK Command Line Interface (CLI)

The ADK provides a Command Line Interface (`adk_cli.py`) for interacting with its components.
Ensure you have installed dependencies (`pip install -r requirements.txt`) and activated your virtual environment.
Run commands from the project root directory.

**General Usage:**
```bash
python scripts/adk_cli.py [COMMAND] [OPTIONS] [ARGS]...
```

**Available Commands:**

*   **`list-templates`**: Lists available CACM templates.
    ```bash
    python scripts/adk_cli.py list-templates
    ```

*   **`instantiate <TEMPLATE_FILENAME> <OUTPUT_FILEPATH.json>`**: Instantiates a template.
    *   `TEMPLATE_FILENAME`: The filename of the template from `cacm_library/templates` (e.g., `basic_ratio_analysis_template.jsonc`).
    *   `OUTPUT_FILEPATH.json`: Path where the instantiated CACM JSON file will be saved.
    *   Options:
        *   `--cacm-id TEXT`: Specific UUID for the new CACM.
        *   `--name TEXT`: Name for the new CACM (overrides template's default name).
        *   `--description TEXT`: Description for the new CACM.
    ```bash
    python scripts/adk_cli.py instantiate basic_ratio_analysis_template.jsonc examples/my_ratio_cacm.json --name "My Custom Ratio Analysis"
    ```
    *(Note: CLI instantiation may currently be affected by TemplateEngine parsing issues.)*

*   **`validate <CACM_FILEPATH.json>`**: Validates a CACM JSON file against the schema.
    ```bash
    python scripts/adk_cli.py validate examples/sme_credit_score_example_01.json
    ```

*   **`run <CACM_FILEPATH.json>`**: Simulates the execution of a CACM file's workflow.
    ```bash
    python scripts/adk_cli.py run examples/sme_credit_score_example_01.json
    ```

## API, Web UI, and Dockerization

The CACM-ADK can be run as a web service, providing a REST API for its functionalities and a simple web-based landing page. It is also containerizable using Docker for easy deployment.

<<<<<<< HEAD
*   **Landing Page:** The `index.html` landing page (accessible at `/` when the service is running) now serves as an interactive walkthrough of the CACM-ADK. It demonstrates a conceptual end-to-end scenario (e.g., DoorDash M&A analysis) by showcasing an example 'Blended Prompt', the conceptual structured JSON-LD output from CACM execution, and a synthesized human-readable report.
*   **REST API:** For detailed API usage, see the [API Usage Guide](./docs/api_usage.md).
*   **Deployment (Docker & Local):** For instructions on building/running the Docker container or running locally for development, see the [Deployment Guide](./docs/deployment.md).

## Features & Tools Overview (Highlights)
*   The internal credit ontology (`ontology/credit_analysis_ontology_v0.1/credit_ontology.ttl`) has been expanded with more granular terms.
*   The report generator (`cacm_adk_core/report_generator/report_generator.py`) now simulates multiple analytical 'personas' for richer rationale in generated reports.
*   All CACM templates in `cacm_library/templates/` now use the `.json` extension and expect pure JSON content.

### Jupyter Notebook for Interactive Prompting & Simulation
Located in `notebooks/Interactive_Credit_Report_Generator.ipynb`, this Jupyter Notebook provides a hands-on tool for:
*   Interactively inputting company data, financial metrics, and qualitative assessments.
*   Dynamically generating a detailed LLM prompt based on these inputs and a predefined report structure.
*   Locally simulating (without actual LLM calls) the generation of a Markdown-based credit report from the provided inputs.
This is useful for prompt engineering, understanding input-to-report mapping, and iterative development of report structures.

=======
*   **Landing Page:** Access the main landing page at `http://localhost:8000/` when the service is running.
*   **REST API:** For detailed API usage, see the [API Usage Guide](./docs/api_usage.md).
*   **Deployment (Docker & Local):** For instructions on building/running the Docker container or running locally for development, see the [Deployment Guide](./docs/deployment.md).

>>>>>>> 308a982b
## Contributing
Please see `CONTRIBUTING.md`.<|MERGE_RESOLUTION|>--- conflicted
+++ resolved
@@ -134,7 +134,6 @@
 
 The CACM-ADK can be run as a web service, providing a REST API for its functionalities and a simple web-based landing page. It is also containerizable using Docker for easy deployment.
 
-<<<<<<< HEAD
 *   **Landing Page:** The `index.html` landing page (accessible at `/` when the service is running) now serves as an interactive walkthrough of the CACM-ADK. It demonstrates a conceptual end-to-end scenario (e.g., DoorDash M&A analysis) by showcasing an example 'Blended Prompt', the conceptual structured JSON-LD output from CACM execution, and a synthesized human-readable report.
 *   **REST API:** For detailed API usage, see the [API Usage Guide](./docs/api_usage.md).
 *   **Deployment (Docker & Local):** For instructions on building/running the Docker container or running locally for development, see the [Deployment Guide](./docs/deployment.md).
@@ -151,11 +150,6 @@
 *   Locally simulating (without actual LLM calls) the generation of a Markdown-based credit report from the provided inputs.
 This is useful for prompt engineering, understanding input-to-report mapping, and iterative development of report structures.
 
-=======
-*   **Landing Page:** Access the main landing page at `http://localhost:8000/` when the service is running.
-*   **REST API:** For detailed API usage, see the [API Usage Guide](./docs/api_usage.md).
-*   **Deployment (Docker & Local):** For instructions on building/running the Docker container or running locally for development, see the [Deployment Guide](./docs/deployment.md).
 
->>>>>>> 308a982b
 ## Contributing
 Please see `CONTRIBUTING.md`.