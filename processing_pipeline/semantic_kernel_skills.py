--- conflicted
+++ resolved
@@ -178,24 +178,14 @@
             return "Input text is empty. Cannot summarize."
 
         if self.use_placeholder or not self.summarize_function:
-<<<<<<< HEAD
             logging.warning("SK_MDNA_SummarizerSkill: Using placeholder summarization logic as kernel/LLM service is not fully available.")
             # Return a generic placeholder string, ignoring section_text and max_sentences for this path
             return "[Placeholder LLM Summary: Content would be generated here based on provided input.]"
-=======
-            logging.warning("SK_MDNA_SummarizerSkill: Using placeholder summarization logic.")
-            # Simple summarization: take the first N sentences.
-            sentences = re.split(r'(?<=[.!?])\s+', section_text.strip())
-            summary = ' '.join(sentences[:max_sentences])
-            if len(sentences) > max_sentences:
-                summary += "..." # Indicate truncation
-            return summary
->>>>>>> 65e9a6ca
 
         try:
             logging.info(f"SK_MDNA_SummarizerSkill: Invoking semantic function for summarization (max_sentences: {max_sentences}).")
             kernel_args = KernelArguments(input=section_text, max_sentences=str(max_sentences))
-
+            
             # Ensure the kernel and service are available before invoking
             if not self.kernel.get_service(): # Check if any text completion service is configured
                  logging.error("SK_MDNA_SummarizerSkill: No AI service configured in the kernel. Cannot invoke function.")
@@ -207,7 +197,7 @@
                  return f"Error: Semantic Kernel AI service not configured. Placeholder summary: {summary}"
 
             result = await self.kernel.invoke(self.summarize_function, kernel_args)
-
+            
             summary = str(result).strip()
             # Post-processing: ensure it's roughly the number of sentences requested, if needed.
             # For now, we directly return the LLM's output.
@@ -216,16 +206,8 @@
         except Exception as e:
             logging.error(f"SK_MDNA_SummarizerSkill: Error during Semantic Kernel invocation: {e}")
             # Fallback to placeholder logic in case of error
-<<<<<<< HEAD
             logging.warning(f"SK_MDNA_SummarizerSkill: Error during kernel invocation ({e}). Falling back to generic placeholder.")
             return "[Placeholder LLM Summary: Error during kernel invocation. Content would be generated here.]"
-=======
-            sentences = re.split(r'(?<=[.!?])\s+', section_text.strip()) # Split by common sentence endings
-            summary = ' '.join(sentences[:max_sentences])
-            if len(sentences) > max_sentences:
-                summary += "..."
-            return f"Error during summarization: {e}. Placeholder summary: {summary}"
->>>>>>> 65e9a6ca
 
     # Keep a synchronous version for compatibility if needed, or refactor calling code to be async
     def summarize_section(self, section_text: str, max_sentences: int = 7) -> str:
@@ -264,33 +246,14 @@
                 else: # No loop running, create one
                     return asyncio.run(self.summarize_section_async(section_text, max_sentences))
             except RuntimeError as e: # Handles "cannot call run_until_complete from a running event loop"
-<<<<<<< HEAD
                  logging.error(f"SK_MDNA_SummarizerSkill: RuntimeError with asyncio in sync wrapper: {e}. Falling back to generic placeholder.")
                  # Fallback to generic placeholder
                  return "[Placeholder LLM Summary: Asyncio error in sync wrapper. Content would be generated here.]"
-
+                 
         else: # Fallback if kernel doesn't have run_async (older SK or different setup)
             logging.warning("SK_MDNA_SummarizerSkill: Kernel does not have 'run_async' or other issue with sync wrapper. Using generic placeholder.")
             # Fallback to generic placeholder
             return "[Placeholder LLM Summary: Kernel async setup issue in sync wrapper. Content would be generated here.]"
-=======
-                 logging.error(f"SK_MDNA_SummarizerSkill: RuntimeError with asyncio in sync wrapper: {e}. Falling back to placeholder.")
-                 sentences = re.split(r'(?<=[.!?])\s+', section_text.strip())
-                 summary = ' '.join(sentences[:max_sentences])
-                 if len(sentences) > max_sentences:
-                     summary += "..."
-                 return f"Asyncio error. Placeholder summary: {summary}"
-
-        else: # Fallback if kernel doesn't have run_async (older SK or different setup)
-            logging.warning("SK_MDNA_SummarizerSkill: Kernel does not have 'run_async', calling async directly (may not work).")
-            # This direct call might not work if the underlying invoke expects an event loop.
-            # Placeholder is safer if true sync execution without proper async bridging is hard.
-            sentences = re.split(r'(?<=[.!?])\s+', section_text.strip())
-            summary = ' '.join(sentences[:max_sentences])
-            if len(sentences) > max_sentences:
-                summary += "..."
-            return f"Kernel async setup issue. Placeholder summary: {summary}"
->>>>>>> 65e9a6ca
 
 
 class SK_RiskAnalysisSkill:
@@ -354,16 +317,16 @@
     # MD&A Summarizer
     # Setup basic logging for the test
     logging.basicConfig(level=logging.INFO)
-
+    
     # IMPORTANT: For this test to attempt a real Semantic Kernel call,
     # ensure OPENAI_API_KEY and OPENAI_ORG_ID are set in your environment.
     # e.g., export OPENAI_API_KEY="your_key"
     # If not set, it will use placeholder logic due to KernelService initialization.
     print("\n--- Testing MD&A Summarizer ---")
     print("NOTE: If OPENAI_API_KEY is not set, this will use placeholder logic.")
-
+    
     mdna_summarizer = SK_MDNA_SummarizerSkill()
-
+    
     # Example: Test with OPENAI_API_KEY potentially not set (will use placeholder)
     # To truly test SK path, set the env var.
     # For CI/CD or automated tests without live keys, this test primarily checks integration,
@@ -377,7 +340,7 @@
         # but actual calls would fail or be blocked by SK if it tries to use a clearly invalid key.
         # The KernelService itself logs a warning if the key is missing.
         # Our skill's use_placeholder flag will be True.
-
+        
     print(f"Attempting to summarize MD&A (max 3 sentences): '{mdna_text_to_summarize[:100]}...'")
     mdna_summary = mdna_summarizer.summarize_section(mdna_text_to_summarize, max_sentences=3)
     print(f"\nMD&A Summary (sync wrapper, target 3 sentences):\n{mdna_summary}")
