--- conflicted
+++ resolved
@@ -531,7 +531,7 @@
     # We need to add an entry for DataIngestionAgent in the catalog for this to fully work.
     # Let's assume "urn:adk:capability:basic_document_ingestor:v1" will be its ID.
     # (This would ideally be added to compute_capability_catalog.json in a prior step if not there)
-    # Removing the temporary addition of "urn:adk:capability:basic_document_ingestor:v1"
+    # Removing the temporary addition of "urn:adk:capability:basic_document_ingestor:v1" 
     # as the new test workflow does not use DataIngestionAgent.
     # if "urn:adk:capability:basic_document_ingestor:v1" not in orch.compute_catalog:
     #     orch.compute_catalog["urn:adk:capability:basic_document_ingestor:v1"] = {
@@ -550,7 +550,6 @@
     #     logger_main.info("Added temporary 'urn:adk:capability:basic_document_ingestor:v1' to catalog for test.")
 
     # Load the new test workflow
-<<<<<<< HEAD
     # sample_cacm_instance_for_agent = {} # This will be loaded specifically for the MSFT workflow
     # test_workflow_path = os.path.join(BASE_DIR, "examples/test_integrated_agents_workflow.json")
     # if not os.path.exists(test_workflow_path):
@@ -560,17 +559,6 @@
     #     with open(test_workflow_path, 'r') as f:
     #         sample_cacm_instance_for_agent = json.load(f)
     #     logger_main.info(f"Loaded test workflow from: {test_workflow_path}")
-=======
-    sample_cacm_instance_for_agent = {}
-    test_workflow_path = os.path.join(BASE_DIR, "examples/test_integrated_agents_workflow.json")
-    if not os.path.exists(test_workflow_path):
-        logger_main.error(f"Test workflow file not found: {test_workflow_path}")
-        # Exiting or skipping test if file not found
-    else:
-        with open(test_workflow_path, 'r') as f:
-            sample_cacm_instance_for_agent = json.load(f)
-        logger_main.info(f"Loaded test workflow from: {test_workflow_path}")
->>>>>>> c585b945
 
     # Create a dummy validator if needed, or ensure Orchestrator handles it being None for this test
     # For this test, let's assume validation is not the focus and Orchestrator init handles validator=None
@@ -584,21 +572,20 @@
 
 
     async def run_agent_test():
-<<<<<<< HEAD
         logger_main.info("\n--- Orchestrator Test: MSFT Comprehensive Analysis Workflow ---")
         msft_workflow_path = os.path.join(BASE_DIR, "examples/msft_comprehensive_analysis_workflow.json")
-
+        
         if not os.path.exists(msft_workflow_path):
             logger_main.error(f"MSFT comprehensive workflow file not found: {msft_workflow_path}")
             return
 
         with open(msft_workflow_path, 'r') as f:
             msft_cacm_instance = json.load(f)
-
+        
         logger_main.info(f"Loaded MSFT comprehensive workflow from: {msft_workflow_path}")
-
+        
         success_msft, logs_msft, outputs_msft = await orch.run_cacm(msft_cacm_instance)
-
+        
         logger_main.info(f"MSFT Comprehensive Analysis test success: {success_msft}")
         logger_main.info(f"MSFT Comprehensive Analysis test logs:\n" + "\n".join(logs_msft))
         logger_main.info(f"MSFT Comprehensive Analysis test outputs:\n{json.dumps(outputs_msft, indent=2)}")
@@ -642,45 +629,5 @@
         #     logger_main.info(f"CatalystWrapperAgent test success: {success_cwa}")
         #     logger_main.info(f"CatalystWrapperAgent test logs:\n" + "\n".join(logs_cwa))
         #     logger_main.info(f"CatalystWrapperAgent test outputs:\n{json.dumps(outputs_cwa, indent=2)}")
-=======
-        # Test for Integrated FundamentalAnalystAgent & SNCAnalystAgent
-        logger_main.info("\n--- Orchestrator Test: Integrated FAA & SNCAA Workflow ---")
-        if not sample_cacm_instance_for_agent: # Check if workflow failed to load (already loaded above)
-            logger_main.error("Skipping Integrated FAA & SNCAA test as the CACM instance data is empty.")
-        else:
-            success, logs, outputs = await orch.run_cacm(sample_cacm_instance_for_agent)
-            logger_main.info(f"Integrated FAA & SNCAA test success: {success}")
-            logger_main.info(f"Integrated FAA & SNCAA test logs:\n" + "\n".join(logs))
-            logger_main.info(f"Integrated FAA & SNCAA test outputs:\n{json.dumps(outputs, indent=2)}")
-
-        # Test for DataIngestionAgent
-        logger_main.info("\n--- Orchestrator Test: DataIngestionAgent Workflow ---")
-        test_dia_workflow_path = os.path.join(BASE_DIR, "examples/test_data_ingestion_agent_workflow.json")
-        if not os.path.exists(test_dia_workflow_path):
-            logger_main.error(f"Test workflow file not found: {test_dia_workflow_path}")
-        else:
-            with open(test_dia_workflow_path, 'r') as f:
-                dia_cacm_instance = json.load(f)
-            success_dia, logs_dia, outputs_dia = await orch.run_cacm(dia_cacm_instance)
-            logger_main.info(f"DataIngestionAgent test success: {success_dia}")
-            logger_main.info(f"DataIngestionAgent test logs:\n" + "\n".join(logs_dia))
-            logger_main.info(f"DataIngestionAgent test outputs:\n{json.dumps(outputs_dia, indent=2)}")
-
-        # Test for CatalystWrapperAgent
-        logger_main.info("\n--- Orchestrator Test: CatalystWrapperAgent Workflow ---")
-        test_cwa_workflow_path = os.path.join(BASE_DIR, "examples/test_catalyst_wrapper_agent_workflow.json")
-        if not os.path.exists(test_cwa_workflow_path):
-            logger_main.error(f"Test workflow file not found: {test_cwa_workflow_path}")
-        else:
-            with open(test_cwa_workflow_path, 'r') as f:
-                cwa_cacm_instance = json.load(f)
-            success_cwa, logs_cwa, outputs_cwa = await orch.run_cacm(cwa_cacm_instance)
-            logger_main.info(f"CatalystWrapperAgent test success: {success_cwa}")
-            logger_main.info(f"CatalystWrapperAgent test logs:\n" + "\n".join(logs_cwa))
-            logger_main.info(f"CatalystWrapperAgent test outputs:\n{json.dumps(outputs_cwa, indent=2)}")
-            # Note: CatalystWrapperAgent test will likely show errors in its output.data if the
-            # placeholder URLs in catalyst_config.json are not live services.
-            # The key is that the wrapper itself runs and processes the attempt.
->>>>>>> c585b945
 
     asyncio.run(run_agent_test())