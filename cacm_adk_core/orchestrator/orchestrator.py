# cacm_adk_core/orchestrator/orchestrator.py
import json
import random
import logging
import uuid # Added
from typing import List, Dict, Any, Tuple, Callable, Type, Optional
import importlib

from cacm_adk_core.validator.validator import Validator
# Assuming basic_functions might be directly imported if needed, but registration handles it
# from cacm_adk_core.compute_capabilities import basic_functions
from cacm_adk_core.compute_capabilities import financial_ratios # For direct call
from cacm_adk_core.semantic_kernel_adapter import KernelService
from cacm_adk_core.agents.base_agent import Agent
from cacm_adk_core.context.shared_context import SharedContext # Added

# Placeholder agent imports - will be done in a registration method
# from cacm_adk_core.agents.data_ingestion_agent import DataIngestionAgent
# from cacm_adk_core.agents.analysis_agent import AnalysisAgent
# from cacm_adk_core.agents.report_generation_agent import ReportGenerationAgent


class Orchestrator:
    def __init__(self, kernel_service: KernelService, validator: Validator = None, catalog_filepath="config/compute_capability_catalog.json", load_catalog_on_init=True): # Validator optional, added load_catalog_on_init
        self.kernel_service = kernel_service # Added
        self.validator = validator
        self.compute_catalog = {} # Initialize as empty dict
        self.capability_function_map: Dict[str, Callable] = {} # Kept for mixed workflows
        self.agents: Dict[str, Type[Agent]] = {} # Added for agent classes
        self.agent_instances: Dict[str, Agent] = {} # Added for active agent instances per run
        
        if load_catalog_on_init: # Conditional loading
            self.load_compute_capability_catalog(catalog_filepath)
            # _register_capabilities will use self.compute_catalog to find skill_plugin_name etc.
            # For now, it registers Python module based functions. We might need to adjust it
            # or rely on Kernel-based skill invocation if agent_type is not present.
            self._register_capabilities()

        self._register_placeholder_agents() # Register agent classes


    def _register_placeholder_agents(self):
        """Imports and registers known agent classes."""
        from cacm_adk_core.agents.data_ingestion_agent import DataIngestionAgent
        from cacm_adk_core.agents.analysis_agent import AnalysisAgent
        from cacm_adk_core.agents.report_generation_agent import ReportGenerationAgent

        self.register_agent("DataIngestionAgent", DataIngestionAgent)
        self.register_agent("AnalysisAgent", AnalysisAgent)
        self.register_agent("ReportGenerationAgent", ReportGenerationAgent)
        print(f"INFO: Orchestrator: Registered {len(self.agents)} agent types.")

    def register_agent(self, agent_name_key: str, agent_class: Type[Agent]):
        """Registers an agent class with the orchestrator."""
        if not issubclass(agent_class, Agent):
            raise ValueError(f"Cannot register {agent_class.__name__}: not a subclass of Agent.")
        self.agents[agent_name_key] = agent_class
        print(f"INFO: Orchestrator: Agent type '{agent_name_key}' registered with class {agent_class.__name__}.")

    def load_compute_capability_catalog(self, catalog_filepath="config/compute_capability_catalog.json"):
        try:
            with open(catalog_filepath, 'r') as f:
                data = json.load(f)
                self.compute_catalog = {cap['id']: cap for cap in data.get("computeCapabilities", [])}
            print(f"INFO: Orchestrator: Loaded {len(self.compute_catalog)} compute capabilities from {catalog_filepath}")
        except FileNotFoundError:
            print(f"ERROR: Orchestrator: Compute capability catalog not found at {catalog_filepath}")
            self.compute_catalog = {} 
        except json.JSONDecodeError:
            print(f"ERROR: Orchestrator: Could not decode JSON from catalog file {catalog_filepath}")
            self.compute_catalog = {}

    def _register_capabilities(self): # New method
        log_messages_temp: List[str] = [] # For local logging during registration
        if not self.compute_catalog:
            print("ERROR: Orchestrator_Register: Compute catalog not loaded. Cannot register capabilities.")
            return

        for cap_id, cap_def in self.compute_catalog.items():
            module_name = cap_def.get("module")
            func_name = cap_def.get("functionName")

            if module_name and func_name:
                try:
                    module = importlib.import_module(module_name)
                    function_object = getattr(module, func_name)
                    self.capability_function_map[cap_id] = function_object
                    log_messages_temp.append(f"INFO: Orchestrator_Register: Successfully registered '{cap_id}' -> {module_name}.{func_name}")
                except ImportError:
                    log_messages_temp.append(f"ERROR: Orchestrator_Register: Could not import module '{module_name}' for capability '{cap_id}'.")
                except AttributeError:
                    log_messages_temp.append(f"ERROR: Orchestrator_Register: Could not find function '{func_name}' in module '{module_name}' for capability '{cap_id}'.")
                except Exception as e:
                    log_messages_temp.append(f"ERROR: Orchestrator_Register: Unexpected error registering capability '{cap_id}': {e}")
        
        # Print registration logs to server console (not returned to run_cacm logs)
        for msg in log_messages_temp:
            print(msg)

    def execute_cacm(self, template_path: str, input_data: dict) -> Dict[str, Any]:
        """
        Executes a CACM based on a template file and input data.
        Focuses on special handling for basic_ratio_analysis_template.json for this task.
        """
        log_messages: List[str] = [] 
        
        try:
            with open(template_path, 'r') as f:
                template = json.load(f)
            log_messages.append(f"INFO: Orchestrator: Successfully loaded template: {template_path}")
        except FileNotFoundError:
            print(f"ERROR: Orchestrator: Template file not found: {template_path}")
            return {"errors": [f"Template file not found: {template_path}"], "cacm_id": None, "outputs": {}}
        except json.JSONDecodeError:
            print(f"ERROR: Orchestrator: Error decoding JSON from template: {template_path}")
            return {"errors": [f"Error decoding JSON from template: {template_path}"], "cacm_id": None, "outputs": {}}

        cacm_id_from_template = template.get("cacmId", "UnknownCACM")
        
        # --- Special Handling for Basic Ratio Analysis Template ---
        # Using endswith as a simple check for this specific task; robust check would be full path or ID.
        if template_path.endswith("basic_ratio_analysis_template.json"):
            
            log_messages.append(f"INFO: Orchestrator: Detected Basic Ratio Analysis Template ('{cacm_id_from_template}'). Using direct execution path.")
            
            # 1. Extract financialStatementData from top-level input_data
            # Template defines inputs.financialStatementData
            financial_statement_data_from_input = input_data.get("financialStatementData")
            
            if financial_statement_data_from_input is None:
                err_msg = "Input 'financialStatementData' not found in input_data."
                log_messages.append(f"ERROR: Orchestrator: {err_msg}")
                return {"errors": [err_msg], "cacm_id": cacm_id_from_template, "outputs": {}}
            
            if not isinstance(financial_statement_data_from_input, dict):
                err_msg = f"'financialStatementData' in input_data is not a valid dictionary, got {type(financial_statement_data_from_input).__name__}."
                log_messages.append(f"ERROR: Orchestrator: {err_msg}")
                return {"errors": [err_msg], "cacm_id": cacm_id_from_template, "outputs": {}}

            # 2. Extract roundingPrecision from template's parameters
            rounding_precision = 2 # Default
            template_parameters = template.get("parameters", [])
            if isinstance(template_parameters, list):
                for param_def in template_parameters:
                    if isinstance(param_def, dict) and (param_def.get("paramId") == "roundingPrecision" or param_def.get("name") == "Rounding Precision"):
                        rounding_precision = param_def.get("defaultValue", 2)
                        break
            log_messages.append(f"INFO: Orchestrator: Using rounding precision: {rounding_precision}")

            # 3. Call the financial_ratios.calculate_basic_ratios function
            try:
                result_from_module = financial_ratios.calculate_basic_ratios(
                    financial_data=financial_statement_data_from_input, # Pass the nested dict
                    rounding_precision=rounding_precision
                )
                log_messages.append(f"INFO: Orchestrator: Called financial_ratios.calculate_basic_ratios. Result: {result_from_module}")
            except Exception as e:
                err_msg = f"Error calling calculate_basic_ratios: {str(e)}"
                log_messages.append(f"ERROR: Orchestrator: {err_msg}")
                return {"errors": [err_msg], "cacm_id": cacm_id_from_template, "outputs": {}}

            # 4. Structure the output according to the template's outputs section
            # Template output schema: {"outputs": {"calculatedRatios": {"type": "object", ...}}}
            # Module output: {"calculated_ratios": {...ratios...}, "errors": [...]}
            
            final_cacm_output_payload = {}
            template_output_schema = template.get("outputs", {})
            
            if "calculatedRatios" in template_output_schema: # Key in template's output schema
                final_cacm_output_payload["calculatedRatios"] = result_from_module.get("calculated_ratios", {})
            else:
                # If template output structure is different, this part would need adjustment
                # For now, we directly map the module's main result if the key matches.
                log_messages.append(f"WARN: Orchestrator: Template output schema does not directly define 'calculatedRatios'. Using module's output structure.")
                final_cacm_output_payload = result_from_module.get("calculated_ratios", {})
            
            # Consolidate errors
            orchestrator_errors = [] # For errors generated by orchestrator itself
            module_errors = result_from_module.get("errors", [])
            if module_errors:
                 orchestrator_errors.extend(module_errors)
            
            log_messages.append(f"INFO: Orchestrator: Basic Ratio Analysis execution completed.")
            # The return for execute_cacm is just the output payload, errors are illustrative for logging here.
            # A more robust implementation would have a consistent return type like Tuple[Dict, List[str]]
            if orchestrator_errors: # If there were errors from the module, include them in a standard way
                final_cacm_output_payload["execution_errors"] = orchestrator_errors
            
            return final_cacm_output_payload

        else:
            # Fallback for other templates - indicates not implemented for this specific task scope
            log_messages.append(f"INFO: Orchestrator: CACM ID '{cacm_id_from_template}' or template path '{template_path}' not specially handled by this simplified execute_cacm.")
            print("\n".join(log_messages)) # Print logs for debugging this path
            return {
                "errors": [f"Execution path for template '{template_path}' (CACM ID: '{cacm_id_from_template}') is not implemented in this version."],
                "cacm_id": cacm_id_from_template,
                "outputs": {}
            }

    async def run_cacm(self, cacm_instance_data: dict) -> Tuple[bool, List[str], Dict[str, Any]]:
        log_messages: List[str] = []
        final_cacm_outputs: Dict[str, Any] = {}
        step_outputs: Dict[str, Any] = {}
        self.agent_instances.clear() # Clear instances at the start of a new run
        log_messages.append("INFO: Orchestrator: Cleared active agent instances for new run_cacm execution.")

        # Create SharedContext for this run
        cacm_id = cacm_instance_data.get("cacmId", f"UnknownCACM_{str(uuid.uuid4())}")
        shared_context = SharedContext(cacm_id=cacm_id)
        shared_context.set_global_parameter("initial_inputs", cacm_instance_data.get("inputs", {}))
        log_messages.append(f"INFO: Orchestrator: Initialized SharedContext for session {shared_context.get_session_id()} (CACM ID: {shared_context.get_cacm_id()})")

        if not self.validator or not self.validator.schema:
            log_messages.append("ERROR: Orchestrator: Validator or schema not properly initialized.")
            return False, log_messages, final_cacm_outputs

        is_valid, errors = self.validator.validate_cacm_against_schema(cacm_instance_data)
        if not is_valid:
            log_messages.append("ERROR: Orchestrator: CACM instance is invalid. Cannot execute.")
            for error in errors:
                log_messages.append(f"  Validation Error: Path: {'.'.join(map(str, error.get('path',[]))) if error.get('path') else 'N/A'}, Message: {error.get('message', 'N/A')}")
            return False, log_messages, final_cacm_outputs

        log_messages.append("INFO: Orchestrator: CACM instance is valid. Starting execution...")
        
        workflow_steps = cacm_instance_data.get("workflow", [])
        if not workflow_steps:
            log_messages.append("INFO: Orchestrator: Workflow has no steps.")
        
        for step in workflow_steps:
            step_id = step.get('stepId', 'Unknown Step')
            description = step.get('description', 'No description')
            capability_ref = step.get('computeCapabilityRef')
            
            log_messages.append(f"INFO: Orchestrator: --- Executing Step '{step_id}': {description} ---")
            
            if not capability_ref:
                log_messages.append(f"ERROR: Orchestrator: Step '{step_id}' is missing 'computeCapabilityRef'. Skipping.")
                continue

            capability_def = self.compute_catalog.get(capability_ref)
            if not capability_def:
                log_messages.append(f"ERROR: Orchestrator: Capability '{capability_ref}' not found in catalog for step '{step_id}'. Skipping.")
                continue

            log_messages.append(f"INFO: Orchestrator:   Compute Capability Ref: {capability_ref}")
            agent_type = capability_def.get("agent_type")

            current_step_result_data: Optional[Dict[str, Any]] = None

            # Prepare context_data for agents or function_args for skills
            # This logic is common for both agent and skill execution paths
            # It resolves input bindings from cacm.inputs or previous steps.
            # For simplicity, we'll pass all resolved inputs as context_data to agents,
            # and filter them into function_args for direct skill calls.

            resolved_inputs: Dict[str, Any] = {}
            step_input_bindings = step.get('inputBindings', {})
            for cap_input_def in capability_def.get('inputs', []):
                param_name = cap_input_def['name']
                param_type = cap_input_def['type'] # For potential type coercion
                is_optional = cap_input_def.get('optional', False)
                
                binding_value_source = step_input_bindings.get(param_name)
                resolved_value: Any = None
                value_found = False

                if binding_value_source:
                    if isinstance(binding_value_source, str) and binding_value_source.startswith("cacm.inputs."):
                        key_parts = binding_value_source.split("cacm.inputs.")[-1].split('.')
                        current_data_val = cacm_instance_data.get("inputs", {})
                        for i, part in enumerate(key_parts):
                            if isinstance(current_data_val, dict):
                                current_data_val = current_data_val.get(part)
                            else: current_data_val = None; break
                        if current_data_val is not None:
                            resolved_value = current_data_val.get("value") if isinstance(current_data_val, dict) and "value" in current_data_val else current_data_val
                            value_found = True
                    elif isinstance(binding_value_source, str) and binding_value_source.startswith("steps."):
                        parts = binding_value_source.split('.')
                        if len(parts) == 4 and parts[1] and parts[3]: # steps.stepA.outputs.result
                            prev_step_id, _, prev_output_name = parts[1], parts[2], parts[3]
                            resolved_value = step_outputs.get(prev_step_id, {}).get(prev_output_name)
                            if resolved_value is not None: value_found = True
                        else: log_messages.append(f"WARN: Orchestrator: Invalid step binding format: {binding_value_source}")
                    else: # Direct value
                        resolved_value = binding_value_source
                        value_found = True
                
                if value_found:
                    # Basic type coercion (can be expanded)
                    try:
                        if param_type == 'float' and resolved_value is not None: resolved_value = float(resolved_value)
                        elif param_type == 'integer' and resolved_value is not None: resolved_value = int(resolved_value)
                        resolved_inputs[param_name] = resolved_value
                    except ValueError as ve:
                        log_messages.append(f"ERROR: Orchestrator: Type coercion failed for param '{param_name}' (value: {resolved_value}) to type '{param_type}': {ve}")
                        if not is_optional: return False, log_messages, final_cacm_outputs
                        resolved_inputs[param_name] = None # Or default
                elif not is_optional:
                    log_messages.append(f"ERROR: Orchestrator: Missing required input '{param_name}' for {capability_ref} in step '{step_id}'.")
                    # Halt or mark step as failed
                    # For now, we'll let it proceed and the agent/function might fail

            if agent_type:
                log_messages.append(f"INFO: Orchestrator: Attempting to execute Agent '{agent_type}' for capability '{capability_ref}'.")
                agent_class = self.agents.get(agent_type)
                if agent_class:
                    # Get or create agent instance for this run
                    if agent_type in self.agent_instances:
                        agent_instance = self.agent_instances[agent_type]
                        log_messages.append(f"INFO: Orchestrator: Reusing existing instance of agent '{agent_type}'.")
                    else:
                        log_messages.append(f"INFO: Orchestrator: Creating new instance of agent '{agent_type}'.")
                        agent_instance = agent_class(self.kernel_service)
                        agent_instance.set_agent_manager(self) # Set the orchestrator as manager
                        self.agent_instances[agent_type] = agent_instance
                    
                    # Task description could come from step.description or capability_def.task_details_from_capability
                    task_desc_from_step = description
                    task_desc_from_cap = capability_def.get("task_details_from_capability", f"Execute {capability_ref}")
                    effective_task_desc = f"{task_desc_from_step} (Detail: {task_desc_from_cap})"
                    
                    try:
                        # Agent's run method now receives resolved_inputs as current_step_inputs and shared_context
                        current_step_result_data = await agent_instance.run(
                            effective_task_desc,
                            resolved_inputs,
                            shared_context
                        )
                        log_messages.append(f"INFO: Orchestrator: Agent '{agent_type}' executed. Result: {current_step_result_data}")
                    except Exception as e:
                        log_messages.append(f"ERROR: Orchestrator: Agent '{agent_type}' execution failed: {e}")
                        # Handle agent error (e.g., stop workflow or mark step as failed)
                else:
                    log_messages.append(f"ERROR: Orchestrator: Agent type '{agent_type}' not found in registered agents. Skipping step.")
            
            elif capability_def.get("skill_plugin_name") and capability_def.get("skill_function_name"):
                # SKILL EXECUTION LOGIC (using Kernel)
                plugin_name = capability_def["skill_plugin_name"]
                function_name = capability_def["skill_function_name"]
                log_messages.append(f"INFO: Orchestrator: Attempting to execute Kernel Skill '{plugin_name}.{function_name}'.")
                kernel = self.kernel_service.get_kernel()
                try:
                    # Ensure resolved_inputs are packaged into KernelArguments if needed by SK version
                    # For SK native functions, direct kwarg passing from a dict might work.
                    # from semantic_kernel.functions.kernel_arguments import KernelArguments
                    # kernel_args = KernelArguments(**resolved_inputs)
                    # skill_function = kernel.plugins[plugin_name][function_name]
                    # result_obj = await kernel.invoke(skill_function, kernel_args)
                    # current_step_result_data = result_obj.value # Or process result_obj as needed

                    # Simplified direct call assuming native function signature matches resolved_inputs keys
                    # This needs to be robust based on how SK expects args for registered native functions.
                    skill_function = kernel.plugins[plugin_name][function_name]
                    # For native functions, SK might expect parameters directly, not via KernelArguments always.
                    # The `invoke` method with function object and kwargs (from resolved_inputs) is typical.
                    result_obj = await kernel.invoke(skill_function, **resolved_inputs)

                    # The result from invoke might be a FunctionResult or directly the value.
                    # Assuming it's FunctionResult, and .value holds the actual output.
                    if hasattr(result_obj, 'value'):
                        current_step_result_data = result_obj.value
                    else: # If it's the direct value (older SK or specific function types)
                        current_step_result_data = result_obj

                    log_messages.append(f"INFO: Orchestrator: Kernel Skill '{plugin_name}.{function_name}' executed. Result: {current_step_result_data}")
                except Exception as e:
                    log_messages.append(f"ERROR: Orchestrator: Kernel Skill '{plugin_name}.{function_name}' execution failed: {e}")

            elif capability_ref in self.capability_function_map: # Fallback to old Python module functions
                log_messages.append(f"INFO: Orchestrator: Executing legacy Python function for '{capability_ref}'.")
                target_function = self.capability_function_map[capability_ref]
                try:
                    current_step_result_data = target_function(**resolved_inputs) # Pass resolved inputs
                    log_messages.append(f"INFO: Orchestrator: Legacy function '{capability_ref}' executed. Result: {current_step_result_data}")
                except Exception as e:
                    log_messages.append(f"ERROR: Orchestrator: Legacy function '{capability_ref}' execution failed: {e}")
            else:
                log_messages.append(f"WARN: Orchestrator: No execution path (Agent, Kernel Skill, or legacy function) found for capability '{capability_ref}'. Mocking outputs if any.")
                # Mocking logic (if needed for unhandled capabilities that have output bindings)
                # This part can be simplified or removed if all capabilities must have an execution path.
                mocked_outputs_for_step = {}
                for binding_key, cacm_output_ref_str in step.get('outputBindings', {}).items():
                     if isinstance(cacm_output_ref_str, str) and cacm_output_ref_str.startswith("cacm.outputs."):
                        output_key = cacm_output_ref_str.split("cacm.outputs.")[-1]
                        mocked_value = f"Mocked for unhandled {capability_ref} -> {binding_key}"
                        # Ensure the mocked value is stored in a way that step_outputs can use it
                        # The binding_key is what downstream steps will look for.
                        mocked_outputs_for_step[binding_key] = mocked_value
                        final_cacm_outputs[output_key] = {"value": mocked_value, "description": f"Mocked output for {output_key}"}
                current_step_result_data = mocked_outputs_for_step


            # Store step output
            if current_step_result_data is not None:
                # If the function/agent returns a single value but catalog defines specific named outputs,
                # we need to map it. For now, assume result is a dict if multiple outputs expected.
                step_outputs[step_id] = current_step_result_data

                # Map to final_cacm_outputs based on step's outputBindings
                for binding_key_in_step_output, cacm_output_ref_str in step.get('outputBindings', {}).items():
                    if isinstance(cacm_output_ref_str, str) and cacm_output_ref_str.startswith("cacm.outputs."):
                        output_key_in_cacm = cacm_output_ref_str.split("cacm.outputs.")[-1]
                        
                        # Value to set should come from the current_step_result_data
                        # The binding_key_in_step_output is the key in the dict returned by the function/agent
                        value_to_set = None
                        if isinstance(current_step_result_data, dict):
                            value_to_set = current_step_result_data.get(binding_key_in_step_output)
                        elif len(capability_def.get('outputs', [])) == 1 and capability_def['outputs'][0]['name'] == binding_key_in_step_output:
                            # Handle cases where function returns a single value, and binding key matches that single output name
                            value_to_set = current_step_result_data

                        if value_to_set is not None:
<<<<<<< HEAD
                            # CRITICAL DEBUG LOG
                            log_msg_detail = f"INFO: Orchestrator: Mapping step output key '{binding_key_in_step_output}' to CACM output key '{output_key_in_cacm}' with value type '{type(value_to_set).__name__}'."
                            print(log_msg_detail) # Print directly for immediate visibility in test output
                            log_messages.append(log_msg_detail)
                            final_cacm_outputs[output_key_in_cacm] = {"value": value_to_set, "description": f"Output from {capability_ref} via step {step_id}"}
=======
                            final_cacm_outputs[output_key_in_cacm] = {"value": value_to_set, "description": f"Output from {capability_ref} via step {step_id}"}
                            log_messages.append(f"INFO: Orchestrator: Mapped step output '{binding_key_in_step_output}' to CACM output '{output_key_in_cacm}'.")
>>>>>>> 8298f64f
                        else:
                            log_messages.append(f"WARN: Orchestrator: Output '{binding_key_in_step_output}' from step '{step_id}' not found in result or was None. Cannot map to CACM output '{output_key_in_cacm}'.")
            else:
                 log_messages.append(f"WARN: Orchestrator: Step '{step_id}' for capability '{capability_ref}' produced no result data (or result was None).")

        # Log final context summary
<<<<<<< HEAD
        if shared_context: # Ensure shared_context exists
            shared_context.log_context_summary()
            log_messages.append(f"INFO: Orchestrator: SharedContext summary logged for session {shared_context.get_session_id()}")
=======
        shared_context.log_context_summary() # Call before returning
        log_messages.append(f"INFO: Orchestrator: SharedContext summary logged for session {shared_context.get_session_id()}")
>>>>>>> 8298f64f

        log_messages.append("INFO: Orchestrator: Execution completed.")
        return True, log_messages, final_cacm_outputs

    async def get_or_create_agent_instance(self, agent_name_key: str, context_data_for_creation: Optional[Dict[str, any]] = None) -> Optional[Agent]:
        """
        Retrieves an existing agent instance or creates a new one if not found.
        This is called by agents wanting to communicate with other agents.
        """
        if agent_name_key in self.agent_instances:
            self.logger.info(f"Orchestrator: Returning existing instance of agent '{agent_name_key}'.")
            return self.agent_instances[agent_name_key]

        if agent_name_key in self.agents: # Check against registered agent classes
            self.logger.info(f"Orchestrator: Dynamically creating new instance of agent '{agent_name_key}'. Context for creation (if any): {context_data_for_creation}")
            agent_class = self.agents[agent_name_key]
            instance = agent_class(self.kernel_service)
            instance.set_agent_manager(self)
            self.agent_instances[agent_name_key] = instance

            # Optional: Call a specific initialization method on the agent if it needs context
            # For example: if hasattr(instance, 'custom_init_with_context'):
            #    await instance.custom_init_with_context(context_data_for_creation if context_data_for_creation else {})

            return instance
        else:
            self.logger.error(f"Orchestrator: Agent class for '{agent_name_key}' not found in registered agents.")
            return None

if __name__ == '__main__':
    import os
    import sys

    import os
    import sys
    import asyncio # Added for async run_cacm

    # Setup logging for the __main__ block
    # logging.basicConfig(level=logging.INFO) # Already done by the first logger_main line
    logger_main = logging.getLogger("__main__") # Ensure logger_main is defined to avoid NameError
    # The previous change assumed logging was already configured, but it's safer to ensure it here or at top of __main__
    if not logging.getLogger().hasHandlers(): # Check if root logger has handlers
        logging.basicConfig(level=logging.INFO)


    # Determine the base directory of the project
    CURRENT_DIR = os.path.dirname(os.path.abspath(__file__))
    BASE_DIR = os.path.dirname(os.path.dirname(CURRENT_DIR)) # Up two levels: orchestrator -> cacm_adk_core -> project root
    if BASE_DIR not in sys.path: # Ensure path is added only once if script is re-run in some contexts
        sys.path.insert(0, BASE_DIR)

    # Instantiate KernelService
    kernel_service_instance = KernelService()

    # Instantiate Orchestrator with KernelService
    orch = Orchestrator(kernel_service=kernel_service_instance, load_catalog_on_init=True)
    orch.logger = logger_main # Assign logger to orchestrator instance for its own logs if it uses self.logger


    # --- Test for execute_cacm (existing synchronous direct call path) ---
    # This part remains for testing the old path, though not the focus of current changes.
    logger_main.info("\n--- Testing execute_cacm (Legacy Synchronous Path for specific template) ---")
    template_file_direct = os.path.join(BASE_DIR, "cacm_library/templates/basic_ratio_analysis_template.json")
    sample_input_data_direct = {
        "financialStatementData": {
            "currentAssets": 2000.0, "currentLiabilities": 1000.0,
            "totalDebt": 1500.0, "totalEquity": 2500.0
        }
    }
    if not os.path.exists(template_file_direct):
        logger_main.error(f"Template file does not exist at {template_file_direct}")
    else:
        result_direct = orch.execute_cacm(
           template_path=template_file_direct,
           input_data=sample_input_data_direct
        )
        logger_main.info(f"Orchestrator execute_cacm result:\n{json.dumps(result_direct, indent=2)}")

    # --- Test for run_cacm (new asynchronous workflow execution path) ---
    logger_main.info("\n--- Testing run_cacm (Asynchronous Workflow Path) ---")
    # Create a sample CACM instance data that uses an agent
    # (assuming 'urn:adk:capability:financial_ratios_calculator:v1' is updated to use AnalysisAgent)
    # and we add a new capability for DataIngestionAgent.
    # Let's assume a capability "urn:adk:capability:data_ingestor:v1" exists and is mapped to DataIngestionAgent.
    # For this test, we'll need to ensure such a capability is in the catalog or handle it if not.
    # For simplicity, let's assume it is, or the test will show it failing to find it if not.
    # To make this test runnable without modifying the catalog just for a test,
    # we can define a placeholder capability in the orchestrator's catalog for testing if needed,
    # or ensure the catalog file is updated. For now, let's draft the CACM.

    # We need to add an entry for DataIngestionAgent in the catalog for this to fully work.
    # Let's assume "urn:adk:capability:basic_document_ingestor:v1" will be its ID.
    # (This would ideally be added to compute_capability_catalog.json in a prior step if not there)
    if "urn:adk:capability:basic_document_ingestor:v1" not in orch.compute_catalog:
        orch.compute_catalog["urn:adk:capability:basic_document_ingestor:v1"] = {
            "id": "urn:adk:capability:basic_document_ingestor:v1",
            "name": "Basic Document Ingestor (Agent)",
            "description": "Ingests a document and updates shared context.",
            "agent_type": "DataIngestionAgent",
            "inputs": [
                {"name": "document_type", "type": "string", "description": "Type of the document (e.g., 10K_FILING)."},
                {"name": "document_id", "type": "string", "description": "Unique ID for the document."}
            ],
            "outputs": [ # DataIngestionAgent returns this structure
                {"name": "ingestion_status", "type": "object", "description": "Status of ingestion."}
            ]
        }
        logger_main.info("Added temporary 'urn:adk:capability:basic_document_ingestor:v1' to catalog for test.")


    sample_cacm_instance_for_agent = {
        "cacmId": "test_multi_agent_workflow_002",
        "name": "Test Workflow with Data Ingestion and Analysis Agents",
        "description": "A sample CACM to test multi-agent interaction and shared context.",
        "inputs": {
            "main_document_type": {"value": "10K_FILING", "description": "Type of the main document to process."},
            "main_document_identifier": {"value": "SEC_XYZ_10K_2023", "description": "Identifier for the main document."},
            "analysis_financial_data": {
                "value": {
                    "current_assets": 3000.0, "current_liabilities": 1500.0,
                    "total_debt": 1000.0, "total_equity": 2000.0
                },
                "description": "Financial statement data for ratio analysis."
            },
            "report_rounding_precision": {"value": 3, "description": "Rounding precision for reports."}
        },
        "outputs": {
            "final_analysis_output": {"type": "object", "description": "Output from the analysis agent."},
            "data_ingestion_summary": {"type": "object", "description": "Summary from data ingestion."}
        },
        "workflow": [
            {
                "stepId": "step1_ingest_document",
                "description": "Ingest the primary financial document.",
                "computeCapabilityRef": "urn:adk:capability:basic_document_ingestor:v1",
                "inputBindings": {
                    "document_type": "cacm.inputs.main_document_type",
                    "document_id": "cacm.inputs.main_document_identifier"
                },
                "outputBindings": {
                    # Assuming DataIngestionAgent returns a dict with a summary or status
                    "ingestion_outcome": "cacm.outputs.data_ingestion_summary"
                }
            },
            {
                "stepId": "step2_perform_analysis",
                "description": "Perform financial ratio analysis using an agent, potentially using ingested data from context.",
                "computeCapabilityRef": "urn:adk:capability:financial_ratios_calculator:v1",
                "inputBindings": { # Inputs for AnalysisAgent's run method's `current_step_inputs`
                    "financial_data": "cacm.inputs.analysis_financial_data",
                    "rounding_precision": "cacm.inputs.report_rounding_precision"
                    # AnalysisAgent will internally try to get ReportGenAgent and might use shared_context
                },
                "outputBindings": {
                    "ratios_from_skill": "cacm.outputs.final_analysis_output"
                }
            }
        ]
    }

    # Create a dummy validator if needed, or ensure Orchestrator handles it being None for this test
    # For this test, let's assume validation is not the focus and Orchestrator init handles validator=None
    if orch.validator is None:
        logger_main.warning("Orchestrator validator is None. CACM instance validation will be skipped in run_cacm.")
        # Mock a validator that always returns true if strict validation is an issue for this test
        class MockValidator:
            schema = True # Dummy attribute
            def validate_cacm_against_schema(self, data): return True, []
        orch.validator = MockValidator()


    async def run_agent_test():
        success, logs, outputs = await orch.run_cacm(sample_cacm_instance_for_agent)
        logger_main.info(f"run_cacm success: {success}")
        logger_main.info(f"run_cacm logs:\n" + "\n".join(logs))
        logger_main.info(f"run_cacm outputs:\n{json.dumps(outputs, indent=2)}")

    asyncio.run(run_agent_test())<|MERGE_RESOLUTION|>--- conflicted
+++ resolved
@@ -1,17 +1,17 @@
 # cacm_adk_core/orchestrator/orchestrator.py
 import json
 import random
-import logging
+import logging 
 import uuid # Added
-from typing import List, Dict, Any, Tuple, Callable, Type, Optional
-import importlib
+from typing import List, Dict, Any, Tuple, Callable, Type, Optional 
+import importlib 
 
 from cacm_adk_core.validator.validator import Validator
 # Assuming basic_functions might be directly imported if needed, but registration handles it
 # from cacm_adk_core.compute_capabilities import basic_functions
 from cacm_adk_core.compute_capabilities import financial_ratios # For direct call
-from cacm_adk_core.semantic_kernel_adapter import KernelService
-from cacm_adk_core.agents.base_agent import Agent
+from cacm_adk_core.semantic_kernel_adapter import KernelService 
+from cacm_adk_core.agents.base_agent import Agent 
 from cacm_adk_core.context.shared_context import SharedContext # Added
 
 # Placeholder agent imports - will be done in a registration method
@@ -34,8 +34,8 @@
             # _register_capabilities will use self.compute_catalog to find skill_plugin_name etc.
             # For now, it registers Python module based functions. We might need to adjust it
             # or rely on Kernel-based skill invocation if agent_type is not present.
-            self._register_capabilities()
-
+            self._register_capabilities() 
+        
         self._register_placeholder_agents() # Register agent classes
 
 
@@ -44,7 +44,7 @@
         from cacm_adk_core.agents.data_ingestion_agent import DataIngestionAgent
         from cacm_adk_core.agents.analysis_agent import AnalysisAgent
         from cacm_adk_core.agents.report_generation_agent import ReportGenerationAgent
-
+        
         self.register_agent("DataIngestionAgent", DataIngestionAgent)
         self.register_agent("AnalysisAgent", AnalysisAgent)
         self.register_agent("ReportGenerationAgent", ReportGenerationAgent)
@@ -200,7 +200,7 @@
 
     async def run_cacm(self, cacm_instance_data: dict) -> Tuple[bool, List[str], Dict[str, Any]]:
         log_messages: List[str] = []
-        final_cacm_outputs: Dict[str, Any] = {}
+        final_cacm_outputs: Dict[str, Any] = {} 
         step_outputs: Dict[str, Any] = {}
         self.agent_instances.clear() # Clear instances at the start of a new run
         log_messages.append("INFO: Orchestrator: Cleared active agent instances for new run_cacm execution.")
@@ -238,7 +238,7 @@
             if not capability_ref:
                 log_messages.append(f"ERROR: Orchestrator: Step '{step_id}' is missing 'computeCapabilityRef'. Skipping.")
                 continue
-
+            
             capability_def = self.compute_catalog.get(capability_ref)
             if not capability_def:
                 log_messages.append(f"ERROR: Orchestrator: Capability '{capability_ref}' not found in catalog for step '{step_id}'. Skipping.")
@@ -254,7 +254,7 @@
             # It resolves input bindings from cacm.inputs or previous steps.
             # For simplicity, we'll pass all resolved inputs as context_data to agents,
             # and filter them into function_args for direct skill calls.
-
+            
             resolved_inputs: Dict[str, Any] = {}
             step_input_bindings = step.get('inputBindings', {})
             for cap_input_def in capability_def.get('inputs', []):
@@ -302,7 +302,7 @@
                     log_messages.append(f"ERROR: Orchestrator: Missing required input '{param_name}' for {capability_ref} in step '{step_id}'.")
                     # Halt or mark step as failed
                     # For now, we'll let it proceed and the agent/function might fail
-
+            
             if agent_type:
                 log_messages.append(f"INFO: Orchestrator: Attempting to execute Agent '{agent_type}' for capability '{capability_ref}'.")
                 agent_class = self.agents.get(agent_type)
@@ -325,8 +325,8 @@
                     try:
                         # Agent's run method now receives resolved_inputs as current_step_inputs and shared_context
                         current_step_result_data = await agent_instance.run(
-                            effective_task_desc,
-                            resolved_inputs,
+                            effective_task_desc, 
+                            resolved_inputs, 
                             shared_context
                         )
                         log_messages.append(f"INFO: Orchestrator: Agent '{agent_type}' executed. Result: {current_step_result_data}")
@@ -357,7 +357,7 @@
                     # For native functions, SK might expect parameters directly, not via KernelArguments always.
                     # The `invoke` method with function object and kwargs (from resolved_inputs) is typical.
                     result_obj = await kernel.invoke(skill_function, **resolved_inputs)
-
+                    
                     # The result from invoke might be a FunctionResult or directly the value.
                     # Assuming it's FunctionResult, and .value holds the actual output.
                     if hasattr(result_obj, 'value'):
@@ -388,7 +388,7 @@
                         mocked_value = f"Mocked for unhandled {capability_ref} -> {binding_key}"
                         # Ensure the mocked value is stored in a way that step_outputs can use it
                         # The binding_key is what downstream steps will look for.
-                        mocked_outputs_for_step[binding_key] = mocked_value
+                        mocked_outputs_for_step[binding_key] = mocked_value 
                         final_cacm_outputs[output_key] = {"value": mocked_value, "description": f"Mocked output for {output_key}"}
                 current_step_result_data = mocked_outputs_for_step
 
@@ -398,7 +398,7 @@
                 # If the function/agent returns a single value but catalog defines specific named outputs,
                 # we need to map it. For now, assume result is a dict if multiple outputs expected.
                 step_outputs[step_id] = current_step_result_data
-
+                
                 # Map to final_cacm_outputs based on step's outputBindings
                 for binding_key_in_step_output, cacm_output_ref_str in step.get('outputBindings', {}).items():
                     if isinstance(cacm_output_ref_str, str) and cacm_output_ref_str.startswith("cacm.outputs."):
@@ -412,32 +412,22 @@
                         elif len(capability_def.get('outputs', [])) == 1 and capability_def['outputs'][0]['name'] == binding_key_in_step_output:
                             # Handle cases where function returns a single value, and binding key matches that single output name
                             value_to_set = current_step_result_data
-
+                        
                         if value_to_set is not None:
-<<<<<<< HEAD
                             # CRITICAL DEBUG LOG
                             log_msg_detail = f"INFO: Orchestrator: Mapping step output key '{binding_key_in_step_output}' to CACM output key '{output_key_in_cacm}' with value type '{type(value_to_set).__name__}'."
                             print(log_msg_detail) # Print directly for immediate visibility in test output
                             log_messages.append(log_msg_detail)
                             final_cacm_outputs[output_key_in_cacm] = {"value": value_to_set, "description": f"Output from {capability_ref} via step {step_id}"}
-=======
-                            final_cacm_outputs[output_key_in_cacm] = {"value": value_to_set, "description": f"Output from {capability_ref} via step {step_id}"}
-                            log_messages.append(f"INFO: Orchestrator: Mapped step output '{binding_key_in_step_output}' to CACM output '{output_key_in_cacm}'.")
->>>>>>> 8298f64f
                         else:
                             log_messages.append(f"WARN: Orchestrator: Output '{binding_key_in_step_output}' from step '{step_id}' not found in result or was None. Cannot map to CACM output '{output_key_in_cacm}'.")
             else:
                  log_messages.append(f"WARN: Orchestrator: Step '{step_id}' for capability '{capability_ref}' produced no result data (or result was None).")
 
         # Log final context summary
-<<<<<<< HEAD
         if shared_context: # Ensure shared_context exists
-            shared_context.log_context_summary()
+            shared_context.log_context_summary() 
             log_messages.append(f"INFO: Orchestrator: SharedContext summary logged for session {shared_context.get_session_id()}")
-=======
-        shared_context.log_context_summary() # Call before returning
-        log_messages.append(f"INFO: Orchestrator: SharedContext summary logged for session {shared_context.get_session_id()}")
->>>>>>> 8298f64f
 
         log_messages.append("INFO: Orchestrator: Execution completed.")
         return True, log_messages, final_cacm_outputs
@@ -450,18 +440,18 @@
         if agent_name_key in self.agent_instances:
             self.logger.info(f"Orchestrator: Returning existing instance of agent '{agent_name_key}'.")
             return self.agent_instances[agent_name_key]
-
+        
         if agent_name_key in self.agents: # Check against registered agent classes
             self.logger.info(f"Orchestrator: Dynamically creating new instance of agent '{agent_name_key}'. Context for creation (if any): {context_data_for_creation}")
             agent_class = self.agents[agent_name_key]
             instance = agent_class(self.kernel_service)
             instance.set_agent_manager(self)
             self.agent_instances[agent_name_key] = instance
-
+            
             # Optional: Call a specific initialization method on the agent if it needs context
             # For example: if hasattr(instance, 'custom_init_with_context'):
             #    await instance.custom_init_with_context(context_data_for_creation if context_data_for_creation else {})
-
+            
             return instance
         else:
             self.logger.error(f"Orchestrator: Agent class for '{agent_name_key}' not found in registered agents.")
@@ -556,7 +546,7 @@
             "main_document_type": {"value": "10K_FILING", "description": "Type of the main document to process."},
             "main_document_identifier": {"value": "SEC_XYZ_10K_2023", "description": "Identifier for the main document."},
             "analysis_financial_data": {
-                "value": {
+                "value": { 
                     "current_assets": 3000.0, "current_liabilities": 1500.0,
                     "total_debt": 1000.0, "total_equity": 2000.0
                 },
@@ -577,7 +567,7 @@
                     "document_type": "cacm.inputs.main_document_type",
                     "document_id": "cacm.inputs.main_document_identifier"
                 },
-                "outputBindings": {
+                "outputBindings": { 
                     # Assuming DataIngestionAgent returns a dict with a summary or status
                     "ingestion_outcome": "cacm.outputs.data_ingestion_summary"
                 }
@@ -585,14 +575,14 @@
             {
                 "stepId": "step2_perform_analysis",
                 "description": "Perform financial ratio analysis using an agent, potentially using ingested data from context.",
-                "computeCapabilityRef": "urn:adk:capability:financial_ratios_calculator:v1",
+                "computeCapabilityRef": "urn:adk:capability:financial_ratios_calculator:v1", 
                 "inputBindings": { # Inputs for AnalysisAgent's run method's `current_step_inputs`
-                    "financial_data": "cacm.inputs.analysis_financial_data",
+                    "financial_data": "cacm.inputs.analysis_financial_data", 
                     "rounding_precision": "cacm.inputs.report_rounding_precision"
                     # AnalysisAgent will internally try to get ReportGenAgent and might use shared_context
                 },
                 "outputBindings": {
-                    "ratios_from_skill": "cacm.outputs.final_analysis_output"
+                    "ratios_from_skill": "cacm.outputs.final_analysis_output" 
                 }
             }
         ]
