# cacm_adk_core/orchestrator/orchestrator.py
import json
import random
import logging 
import uuid # Added
from typing import List, Dict, Any, Tuple, Callable, Type, Optional 
import importlib 

from cacm_adk_core.validator.validator import Validator
# Assuming basic_functions might be directly imported if needed, but registration handles it
# from cacm_adk_core.compute_capabilities import basic_functions
from cacm_adk_core.compute_capabilities import financial_ratios # For direct call
from cacm_adk_core.semantic_kernel_adapter import KernelService 
from cacm_adk_core.agents.base_agent import Agent 
from cacm_adk_core.context.shared_context import SharedContext # Added

# Placeholder agent imports - will be done in a registration method
# from cacm_adk_core.agents.data_ingestion_agent import DataIngestionAgent
# from cacm_adk_core.agents.analysis_agent import AnalysisAgent
# from cacm_adk_core.agents.report_generation_agent import ReportGenerationAgent
from cacm_adk_core.agents.fundamental_analyst_agent import FundamentalAnalystAgent
from cacm_adk_core.agents.SNC_analyst_agent import SNCAnalystAgent
<<<<<<< HEAD
from cacm_adk_core.agents.data_retrieval_agent import DataRetrievalAgent
from cacm_adk_core.agents.catalyst_wrapper_agent import CatalystWrapperAgent
from cacm_adk_core.agents.knowledge_graph_agent import KnowledgeGraphAgent
=======
from cacm_adk_core.agents.data_retrieval_agent import DataRetrievalAgent # Added for DRA registration
from cacm_adk_core.agents.catalyst_wrapper_agent import CatalystWrapperAgent
>>>>>>> a15e5a69


class Orchestrator:
    def __init__(self, kernel_service: KernelService, validator: Validator = None, catalog_filepath="config/compute_capability_catalog.json", load_catalog_on_init=True): # Validator optional, added load_catalog_on_init
        self.kernel_service = kernel_service # Added
        self.validator = validator
        self.compute_catalog = {} # Initialize as empty dict
        self.capability_function_map: Dict[str, Callable] = {} # Kept for mixed workflows
        self.agents: Dict[str, Type[Agent]] = {} # Added for agent classes
        self.agent_instances: Dict[str, Agent] = {} # Added for active agent instances per run
        
        if load_catalog_on_init: # Conditional loading
            self.load_compute_capability_catalog(catalog_filepath)
            # _register_capabilities will use self.compute_catalog to find skill_plugin_name etc.
            # For now, it registers Python module based functions. We might need to adjust it
            # or rely on Kernel-based skill invocation if agent_type is not present.
            self._register_capabilities() 
        
        self._register_placeholder_agents() # Register agent classes


    def _register_placeholder_agents(self):
        """Imports and registers known agent classes."""
        from cacm_adk_core.agents.data_ingestion_agent import DataIngestionAgent
        from cacm_adk_core.agents.analysis_agent import AnalysisAgent
        from cacm_adk_core.agents.report_generation_agent import ReportGenerationAgent
        # FundamentalAnalystAgent and SNCAnalystAgent are already imported at the top level
        # DataRetrievalAgent is also imported at the top level
        
        self.register_agent("DataIngestionAgent", DataIngestionAgent)
        self.register_agent("AnalysisAgent", AnalysisAgent) # Placeholder, might be replaced or removed if DRA is the one
        self.register_agent("ReportGenerationAgent", ReportGenerationAgent)
        self.register_agent("FundamentalAnalystAgent", FundamentalAnalystAgent)
        self.register_agent("SNCAnalystAgent", SNCAnalystAgent)
        self.register_agent("DataRetrievalAgent", DataRetrievalAgent)
<<<<<<< HEAD
        self.register_agent("CatalystWrapperAgent", CatalystWrapperAgent)
        self.register_agent("KnowledgeGraphAgent", KnowledgeGraphAgent) # Added KnowledgeGraphAgent registration
=======
        self.register_agent("CatalystWrapperAgent", CatalystWrapperAgent) # Added CatalystWrapperAgent registration
>>>>>>> a15e5a69
        print(f"INFO: Orchestrator: Registered {len(self.agents)} agent types.")

    def register_agent(self, agent_name_key: str, agent_class: Type[Agent]):
        """Registers an agent class with the orchestrator."""
        if not issubclass(agent_class, Agent):
            raise ValueError(f"Cannot register {agent_class.__name__}: not a subclass of Agent.")
        self.agents[agent_name_key] = agent_class
        print(f"INFO: Orchestrator: Agent type '{agent_name_key}' registered with class {agent_class.__name__}.")

    def load_compute_capability_catalog(self, catalog_filepath="config/compute_capability_catalog.json"):
        try:
            with open(catalog_filepath, 'r') as f:
                data = json.load(f)
                self.compute_catalog = {cap['id']: cap for cap in data.get("computeCapabilities", [])}
            print(f"INFO: Orchestrator: Loaded {len(self.compute_catalog)} compute capabilities from {catalog_filepath}")
        except FileNotFoundError:
            print(f"ERROR: Orchestrator: Compute capability catalog not found at {catalog_filepath}")
            self.compute_catalog = {} 
        except json.JSONDecodeError:
            print(f"ERROR: Orchestrator: Could not decode JSON from catalog file {catalog_filepath}")
            self.compute_catalog = {}

    def _register_capabilities(self): # New method
        log_messages_temp: List[str] = [] # For local logging during registration
        if not self.compute_catalog:
            print("ERROR: Orchestrator_Register: Compute catalog not loaded. Cannot register capabilities.")
            return

        for cap_id, cap_def in self.compute_catalog.items():
            module_name = cap_def.get("module")
            func_name = cap_def.get("functionName")

            if module_name and func_name:
                try:
                    module = importlib.import_module(module_name)
                    function_object = getattr(module, func_name)
                    self.capability_function_map[cap_id] = function_object
                    log_messages_temp.append(f"INFO: Orchestrator_Register: Successfully registered '{cap_id}' -> {module_name}.{func_name}")
                except ImportError:
                    log_messages_temp.append(f"ERROR: Orchestrator_Register: Could not import module '{module_name}' for capability '{cap_id}'.")
                except AttributeError:
                    log_messages_temp.append(f"ERROR: Orchestrator_Register: Could not find function '{func_name}' in module '{module_name}' for capability '{cap_id}'.")
                except Exception as e:
                    log_messages_temp.append(f"ERROR: Orchestrator_Register: Unexpected error registering capability '{cap_id}': {e}")
        
        # Print registration logs to server console (not returned to run_cacm logs)
        for msg in log_messages_temp:
            print(msg)

    def execute_cacm(self, template_path: str, input_data: dict) -> Dict[str, Any]:
        """
        Executes a CACM based on a template file and input data.
        Focuses on special handling for basic_ratio_analysis_template.json for this task.
        """
        log_messages: List[str] = [] 
        
        try:
            with open(template_path, 'r') as f:
                template = json.load(f)
            log_messages.append(f"INFO: Orchestrator: Successfully loaded template: {template_path}")
        except FileNotFoundError:
            print(f"ERROR: Orchestrator: Template file not found: {template_path}")
            return {"errors": [f"Template file not found: {template_path}"], "cacm_id": None, "outputs": {}}
        except json.JSONDecodeError:
            print(f"ERROR: Orchestrator: Error decoding JSON from template: {template_path}")
            return {"errors": [f"Error decoding JSON from template: {template_path}"], "cacm_id": None, "outputs": {}}

        cacm_id_from_template = template.get("cacmId", "UnknownCACM")
        
        # --- Special Handling for Basic Ratio Analysis Template ---
        # Using endswith as a simple check for this specific task; robust check would be full path or ID.
        if template_path.endswith("basic_ratio_analysis_template.json"):
            
            log_messages.append(f"INFO: Orchestrator: Detected Basic Ratio Analysis Template ('{cacm_id_from_template}'). Using direct execution path.")
            
            # 1. Extract financialStatementData from top-level input_data
            # Template defines inputs.financialStatementData
            financial_statement_data_from_input = input_data.get("financialStatementData")
            
            if financial_statement_data_from_input is None:
                err_msg = "Input 'financialStatementData' not found in input_data."
                log_messages.append(f"ERROR: Orchestrator: {err_msg}")
                return {"errors": [err_msg], "cacm_id": cacm_id_from_template, "outputs": {}}
            
            if not isinstance(financial_statement_data_from_input, dict):
                err_msg = f"'financialStatementData' in input_data is not a valid dictionary, got {type(financial_statement_data_from_input).__name__}."
                log_messages.append(f"ERROR: Orchestrator: {err_msg}")
                return {"errors": [err_msg], "cacm_id": cacm_id_from_template, "outputs": {}}

            # 2. Extract roundingPrecision from template's parameters
            rounding_precision = 2 # Default
            template_parameters = template.get("parameters", [])
            if isinstance(template_parameters, list):
                for param_def in template_parameters:
                    if isinstance(param_def, dict) and (param_def.get("paramId") == "roundingPrecision" or param_def.get("name") == "Rounding Precision"):
                        rounding_precision = param_def.get("defaultValue", 2)
                        break
            log_messages.append(f"INFO: Orchestrator: Using rounding precision: {rounding_precision}")

            # 3. Call the financial_ratios.calculate_basic_ratios function
            try:
                result_from_module = financial_ratios.calculate_basic_ratios(
                    financial_data=financial_statement_data_from_input, # Pass the nested dict
                    rounding_precision=rounding_precision
                )
                log_messages.append(f"INFO: Orchestrator: Called financial_ratios.calculate_basic_ratios. Result: {result_from_module}")
            except Exception as e:
                err_msg = f"Error calling calculate_basic_ratios: {str(e)}"
                log_messages.append(f"ERROR: Orchestrator: {err_msg}")
                return {"errors": [err_msg], "cacm_id": cacm_id_from_template, "outputs": {}}

            # 4. Structure the output according to the template's outputs section
            # Template output schema: {"outputs": {"calculatedRatios": {"type": "object", ...}}}
            # Module output: {"calculated_ratios": {...ratios...}, "errors": [...]}
            
            final_cacm_output_payload = {}
            template_output_schema = template.get("outputs", {})
            
            if "calculatedRatios" in template_output_schema: # Key in template's output schema
                final_cacm_output_payload["calculatedRatios"] = result_from_module.get("calculated_ratios", {})
            else:
                # If template output structure is different, this part would need adjustment
                # For now, we directly map the module's main result if the key matches.
                log_messages.append(f"WARN: Orchestrator: Template output schema does not directly define 'calculatedRatios'. Using module's output structure.")
                final_cacm_output_payload = result_from_module.get("calculated_ratios", {})
            
            # Consolidate errors
            orchestrator_errors = [] # For errors generated by orchestrator itself
            module_errors = result_from_module.get("errors", [])
            if module_errors:
                 orchestrator_errors.extend(module_errors)
            
            log_messages.append(f"INFO: Orchestrator: Basic Ratio Analysis execution completed.")
            # The return for execute_cacm is just the output payload, errors are illustrative for logging here.
            # A more robust implementation would have a consistent return type like Tuple[Dict, List[str]]
            if orchestrator_errors: # If there were errors from the module, include them in a standard way
                final_cacm_output_payload["execution_errors"] = orchestrator_errors
            
            return final_cacm_output_payload

        else:
            # Fallback for other templates - indicates not implemented for this specific task scope
            log_messages.append(f"INFO: Orchestrator: CACM ID '{cacm_id_from_template}' or template path '{template_path}' not specially handled by this simplified execute_cacm.")
            print("\n".join(log_messages)) # Print logs for debugging this path
            return {
                "errors": [f"Execution path for template '{template_path}' (CACM ID: '{cacm_id_from_template}') is not implemented in this version."],
                "cacm_id": cacm_id_from_template,
                "outputs": {}
            }

    async def run_cacm(self, cacm_instance_data: dict) -> Tuple[bool, List[str], Dict[str, Any]]:
        log_messages: List[str] = []
        final_cacm_outputs: Dict[str, Any] = {} 
        step_outputs: Dict[str, Any] = {}
        self.agent_instances.clear() # Clear instances at the start of a new run
        log_messages.append("INFO: Orchestrator: Cleared active agent instances for new run_cacm execution.")

        # Create SharedContext for this run
        cacm_id = cacm_instance_data.get("cacmId", f"UnknownCACM_{str(uuid.uuid4())}")
        shared_context = SharedContext(cacm_id=cacm_id)
        shared_context.set_global_parameter("initial_inputs", cacm_instance_data.get("inputs", {}))
        log_messages.append(f"INFO: Orchestrator: Initialized SharedContext for session {shared_context.get_session_id()} (CACM ID: {shared_context.get_cacm_id()})")

        if not self.validator or not self.validator.schema:
            log_messages.append("ERROR: Orchestrator: Validator or schema not properly initialized.")
            return False, log_messages, final_cacm_outputs

        is_valid, errors = self.validator.validate_cacm_against_schema(cacm_instance_data)
        if not is_valid:
            log_messages.append("ERROR: Orchestrator: CACM instance is invalid. Cannot execute.")
            for error in errors:
                log_messages.append(f"  Validation Error: Path: {'.'.join(map(str, error.get('path',[]))) if error.get('path') else 'N/A'}, Message: {error.get('message', 'N/A')}")
            return False, log_messages, final_cacm_outputs

        log_messages.append("INFO: Orchestrator: CACM instance is valid. Starting execution...")
        
        workflow_steps = cacm_instance_data.get("workflow", [])
        if not workflow_steps:
            log_messages.append("INFO: Orchestrator: Workflow has no steps.")
        
        for step in workflow_steps:
            step_id = step.get('stepId', 'Unknown Step')
            description = step.get('description', 'No description')
            capability_ref = step.get('computeCapabilityRef')
            
            log_messages.append(f"INFO: Orchestrator: --- Executing Step '{step_id}': {description} ---")
            
            if not capability_ref:
                log_messages.append(f"ERROR: Orchestrator: Step '{step_id}' is missing 'computeCapabilityRef'. Skipping.")
                continue
            
            capability_def = self.compute_catalog.get(capability_ref)
            if not capability_def:
                log_messages.append(f"ERROR: Orchestrator: Capability '{capability_ref}' not found in catalog for step '{step_id}'. Skipping.")
                continue

            log_messages.append(f"INFO: Orchestrator:   Compute Capability Ref: {capability_ref}")
            agent_type = capability_def.get("agent_type")

            current_step_result_data: Optional[Dict[str, Any]] = None

            # Prepare context_data for agents or function_args for skills
            # This logic is common for both agent and skill execution paths
            # It resolves input bindings from cacm.inputs or previous steps.
            # For simplicity, we'll pass all resolved inputs as context_data to agents,
            # and filter them into function_args for direct skill calls.
            
            resolved_inputs: Dict[str, Any] = {}
            step_input_bindings = step.get('inputBindings', {})
            for cap_input_def in capability_def.get('inputs', []):
                param_name = cap_input_def['name']
                param_type = cap_input_def['type'] # For potential type coercion
                is_optional = cap_input_def.get('optional', False)
                
                binding_value_source = step_input_bindings.get(param_name)
                resolved_value: Any = None
                value_found = False

                if binding_value_source:
                    if isinstance(binding_value_source, str) and binding_value_source.startswith("cacm.inputs."):
                        key_parts = binding_value_source.split("cacm.inputs.")[-1].split('.')
                        current_data_val = cacm_instance_data.get("inputs", {})
                        for i, part in enumerate(key_parts):
                            if isinstance(current_data_val, dict):
                                current_data_val = current_data_val.get(part)
                            else: current_data_val = None; break
                        if current_data_val is not None:
                            resolved_value = current_data_val.get("value") if isinstance(current_data_val, dict) and "value" in current_data_val else current_data_val
                            value_found = True
                    elif isinstance(binding_value_source, str) and binding_value_source.startswith("steps."):
                        parts = binding_value_source.split('.')
                        if len(parts) == 4 and parts[1] and parts[3]: # steps.stepA.outputs.result
                            prev_step_id, _, prev_output_name = parts[1], parts[2], parts[3]
                            resolved_value = step_outputs.get(prev_step_id, {}).get(prev_output_name)
                            if resolved_value is not None: value_found = True
                        else: log_messages.append(f"WARN: Orchestrator: Invalid step binding format: {binding_value_source}")
                    else: # Direct value
                        resolved_value = binding_value_source
                        value_found = True
                
                if value_found:
                    # Basic type coercion (can be expanded)
                    try:
                        if param_type == 'float' and resolved_value is not None: resolved_value = float(resolved_value)
                        elif param_type == 'integer' and resolved_value is not None: resolved_value = int(resolved_value)
                        resolved_inputs[param_name] = resolved_value
                    except ValueError as ve:
                        log_messages.append(f"ERROR: Orchestrator: Type coercion failed for param '{param_name}' (value: {resolved_value}) to type '{param_type}': {ve}")
                        if not is_optional: return False, log_messages, final_cacm_outputs
                        resolved_inputs[param_name] = None # Or default
                elif not is_optional:
                    log_messages.append(f"ERROR: Orchestrator: Missing required input '{param_name}' for {capability_ref} in step '{step_id}'.")
                    # Halt or mark step as failed
                    # For now, we'll let it proceed and the agent/function might fail
            
            if agent_type:
                log_messages.append(f"INFO: Orchestrator: Attempting to execute Agent '{agent_type}' for capability '{capability_ref}'.")
                agent_class = self.agents.get(agent_type)
                if agent_class:
                    # Get or create agent instance for this run
                    if agent_type in self.agent_instances:
                        agent_instance = self.agent_instances[agent_type]
                        log_messages.append(f"INFO: Orchestrator: Reusing existing instance of agent '{agent_type}'.")
                    else:
                        log_messages.append(f"INFO: Orchestrator: Creating new instance of agent '{agent_type}'.")
                        agent_instance = agent_class(self.kernel_service)
                        agent_instance.set_agent_manager(self) # Set the orchestrator as manager
                        self.agent_instances[agent_type] = agent_instance
                    
                    # Task description could come from step.description or capability_def.task_details_from_capability
                    task_desc_from_step = description
                    task_desc_from_cap = capability_def.get("task_details_from_capability", f"Execute {capability_ref}")
                    effective_task_desc = f"{task_desc_from_step} (Detail: {task_desc_from_cap})"
                    
                    try:
                        # Agent's run method now receives resolved_inputs as current_step_inputs and shared_context
                        current_step_result_data = await agent_instance.run(
                            effective_task_desc, 
                            resolved_inputs, 
                            shared_context
                        )
                        log_messages.append(f"INFO: Orchestrator: Agent '{agent_type}' executed. Result: {current_step_result_data}")
                    except Exception as e:
                        log_messages.append(f"ERROR: Orchestrator: Agent '{agent_type}' execution failed: {e}")
                        # Handle agent error (e.g., stop workflow or mark step as failed)
                else:
                    log_messages.append(f"ERROR: Orchestrator: Agent type '{agent_type}' not found in registered agents. Skipping step.")
            
            elif capability_def.get("skill_plugin_name") and capability_def.get("skill_function_name"):
                # SKILL EXECUTION LOGIC (using Kernel)
                plugin_name = capability_def["skill_plugin_name"]
                function_name = capability_def["skill_function_name"]
                log_messages.append(f"INFO: Orchestrator: Attempting to execute Kernel Skill '{plugin_name}.{function_name}'.")
                kernel = self.kernel_service.get_kernel()
                try:
                    # Ensure resolved_inputs are packaged into KernelArguments if needed by SK version
                    # For SK native functions, direct kwarg passing from a dict might work.
                    # from semantic_kernel.functions.kernel_arguments import KernelArguments
                    # kernel_args = KernelArguments(**resolved_inputs)
                    # skill_function = kernel.plugins[plugin_name][function_name]
                    # result_obj = await kernel.invoke(skill_function, kernel_args)
                    # current_step_result_data = result_obj.value # Or process result_obj as needed

                    # Simplified direct call assuming native function signature matches resolved_inputs keys
                    # This needs to be robust based on how SK expects args for registered native functions.
                    skill_function = kernel.plugins[plugin_name][function_name]
                    # For native functions, SK might expect parameters directly, not via KernelArguments always.
                    # The `invoke` method with function object and kwargs (from resolved_inputs) is typical.
                    result_obj = await kernel.invoke(skill_function, **resolved_inputs)
                    
                    # The result from invoke might be a FunctionResult or directly the value.
                    # Assuming it's FunctionResult, and .value holds the actual output.
                    if hasattr(result_obj, 'value'):
                        current_step_result_data = result_obj.value
                    else: # If it's the direct value (older SK or specific function types)
                        current_step_result_data = result_obj

                    log_messages.append(f"INFO: Orchestrator: Kernel Skill '{plugin_name}.{function_name}' executed. Result: {current_step_result_data}")
                except Exception as e:
                    log_messages.append(f"ERROR: Orchestrator: Kernel Skill '{plugin_name}.{function_name}' execution failed: {e}")

            elif capability_ref in self.capability_function_map: # Fallback to old Python module functions
                log_messages.append(f"INFO: Orchestrator: Executing legacy Python function for '{capability_ref}'.")
                target_function = self.capability_function_map[capability_ref]
                try:
                    current_step_result_data = target_function(**resolved_inputs) # Pass resolved inputs
                    log_messages.append(f"INFO: Orchestrator: Legacy function '{capability_ref}' executed. Result: {current_step_result_data}")
                except Exception as e:
                    log_messages.append(f"ERROR: Orchestrator: Legacy function '{capability_ref}' execution failed: {e}")
            else:
                log_messages.append(f"WARN: Orchestrator: No execution path (Agent, Kernel Skill, or legacy function) found for capability '{capability_ref}'. Mocking outputs if any.")
                # Mocking logic (if needed for unhandled capabilities that have output bindings)
                # This part can be simplified or removed if all capabilities must have an execution path.
                mocked_outputs_for_step = {}
                for binding_key, cacm_output_ref_str in step.get('outputBindings', {}).items():
                     if isinstance(cacm_output_ref_str, str) and cacm_output_ref_str.startswith("cacm.outputs."):
                        output_key = cacm_output_ref_str.split("cacm.outputs.")[-1]
                        mocked_value = f"Mocked for unhandled {capability_ref} -> {binding_key}"
                        # Ensure the mocked value is stored in a way that step_outputs can use it
                        # The binding_key is what downstream steps will look for.
                        mocked_outputs_for_step[binding_key] = mocked_value 
                        final_cacm_outputs[output_key] = {"value": mocked_value, "description": f"Mocked output for {output_key}"}
                current_step_result_data = mocked_outputs_for_step


            # Store step output
            if current_step_result_data is not None:
                # If the function/agent returns a single value but catalog defines specific named outputs,
                # we need to map it. For now, assume result is a dict if multiple outputs expected.
                step_outputs[step_id] = current_step_result_data
                
                # Map to final_cacm_outputs based on step's outputBindings
                for binding_key_in_step_output, cacm_output_ref_str in step.get('outputBindings', {}).items():
                    if isinstance(cacm_output_ref_str, str) and cacm_output_ref_str.startswith("cacm.outputs."):
                        output_key_in_cacm = cacm_output_ref_str.split("cacm.outputs.")[-1]
                        
                        # Value to set should come from the current_step_result_data
                        # The binding_key_in_step_output is the key in the dict returned by the function/agent
                        value_to_set = None
                        if isinstance(current_step_result_data, dict):
                            value_to_set = current_step_result_data.get(binding_key_in_step_output)
                        elif len(capability_def.get('outputs', [])) == 1 and capability_def['outputs'][0]['name'] == binding_key_in_step_output:
                            # Handle cases where function returns a single value, and binding key matches that single output name
                            value_to_set = current_step_result_data
                        
                        if value_to_set is not None:
                            # CRITICAL DEBUG LOG
                            log_msg_detail = f"INFO: Orchestrator: Mapping step output key '{binding_key_in_step_output}' to CACM output key '{output_key_in_cacm}' with value type '{type(value_to_set).__name__}'."
                            print(log_msg_detail) # Print directly for immediate visibility in test output
                            log_messages.append(log_msg_detail)
                            final_cacm_outputs[output_key_in_cacm] = {"value": value_to_set, "description": f"Output from {capability_ref} via step {step_id}"}
                        else:
                            log_messages.append(f"WARN: Orchestrator: Output '{binding_key_in_step_output}' from step '{step_id}' not found in result or was None. Cannot map to CACM output '{output_key_in_cacm}'.")
            else:
                 log_messages.append(f"WARN: Orchestrator: Step '{step_id}' for capability '{capability_ref}' produced no result data (or result was None).")

        # Log final context summary
        if shared_context: # Ensure shared_context exists
            shared_context.log_context_summary() 
            log_messages.append(f"INFO: Orchestrator: SharedContext summary logged for session {shared_context.get_session_id()}")

        log_messages.append("INFO: Orchestrator: Execution completed.")
        return True, log_messages, final_cacm_outputs

    async def get_or_create_agent_instance(self, agent_name_key: str, context_data_for_creation: Optional[Dict[str, any]] = None) -> Optional[Agent]:
        """
        Retrieves an existing agent instance or creates a new one if not found.
        This is called by agents wanting to communicate with other agents.
        """
        if agent_name_key in self.agent_instances:
            self.logger.info(f"Orchestrator: Returning existing instance of agent '{agent_name_key}'.")
            return self.agent_instances[agent_name_key]
        
        if agent_name_key in self.agents: # Check against registered agent classes
            self.logger.info(f"Orchestrator: Dynamically creating new instance of agent '{agent_name_key}'. Context for creation (if any): {context_data_for_creation}")
            agent_class = self.agents[agent_name_key]
            instance = agent_class(self.kernel_service)
            instance.set_agent_manager(self)
            self.agent_instances[agent_name_key] = instance
            
            # Optional: Call a specific initialization method on the agent if it needs context
            # For example: if hasattr(instance, 'custom_init_with_context'):
            #    await instance.custom_init_with_context(context_data_for_creation if context_data_for_creation else {})
            
            return instance
        else:
            self.logger.error(f"Orchestrator: Agent class for '{agent_name_key}' not found in registered agents.")
            return None

if __name__ == '__main__':
    import os
    import sys

    import os
    import sys
    import asyncio # Added for async run_cacm

    # Setup logging for the __main__ block
    # logging.basicConfig(level=logging.INFO) # Already done by the first logger_main line
    logger_main = logging.getLogger("__main__") # Ensure logger_main is defined to avoid NameError
    # The previous change assumed logging was already configured, but it's safer to ensure it here or at top of __main__
    if not logging.getLogger().hasHandlers(): # Check if root logger has handlers
        logging.basicConfig(level=logging.INFO)


    # Determine the base directory of the project
    CURRENT_DIR = os.path.dirname(os.path.abspath(__file__))
    BASE_DIR = os.path.dirname(os.path.dirname(CURRENT_DIR)) # Up two levels: orchestrator -> cacm_adk_core -> project root
    if BASE_DIR not in sys.path: # Ensure path is added only once if script is re-run in some contexts
        sys.path.insert(0, BASE_DIR)

    # Instantiate KernelService
    kernel_service_instance = KernelService()

    # Instantiate Orchestrator with KernelService
    orch = Orchestrator(kernel_service=kernel_service_instance, load_catalog_on_init=True)
    orch.logger = logger_main # Assign logger to orchestrator instance for its own logs if it uses self.logger


    # --- Test for execute_cacm (existing synchronous direct call path) ---
    # This part remains for testing the old path, though not the focus of current changes.
    logger_main.info("\n--- Testing execute_cacm (Legacy Synchronous Path for specific template) ---")
    template_file_direct = os.path.join(BASE_DIR, "cacm_library/templates/basic_ratio_analysis_template.json")
    sample_input_data_direct = {
        "financialStatementData": {
            "currentAssets": 2000.0, "currentLiabilities": 1000.0,
            "totalDebt": 1500.0, "totalEquity": 2500.0
        }
    }
    if not os.path.exists(template_file_direct):
        logger_main.error(f"Template file does not exist at {template_file_direct}")
    else:
        result_direct = orch.execute_cacm(
           template_path=template_file_direct,
           input_data=sample_input_data_direct
        )
        logger_main.info(f"Orchestrator execute_cacm result:\n{json.dumps(result_direct, indent=2)}")

    # --- Test for run_cacm (new asynchronous workflow execution path) ---
    logger_main.info("\n--- Testing run_cacm (Asynchronous Workflow Path) ---")
    # Create a sample CACM instance data that uses an agent
    # (assuming 'urn:adk:capability:financial_ratios_calculator:v1' is updated to use AnalysisAgent)
    # and we add a new capability for DataIngestionAgent.
    # Let's assume a capability "urn:adk:capability:data_ingestor:v1" exists and is mapped to DataIngestionAgent.
    # For this test, we'll need to ensure such a capability is in the catalog or handle it if not.
    # For simplicity, let's assume it is, or the test will show it failing to find it if not.
    # To make this test runnable without modifying the catalog just for a test,
    # we can define a placeholder capability in the orchestrator's catalog for testing if needed,
    # or ensure the catalog file is updated. For now, let's draft the CACM.

    # We need to add an entry for DataIngestionAgent in the catalog for this to fully work.
    # Let's assume "urn:adk:capability:basic_document_ingestor:v1" will be its ID.
    # (This would ideally be added to compute_capability_catalog.json in a prior step if not there)
<<<<<<< HEAD
    # Removing the temporary addition of "urn:adk:capability:basic_document_ingestor:v1"
=======
    # Removing the temporary addition of "urn:adk:capability:basic_document_ingestor:v1" 
>>>>>>> a15e5a69
    # as the new test workflow does not use DataIngestionAgent.
    # if "urn:adk:capability:basic_document_ingestor:v1" not in orch.compute_catalog:
    #     orch.compute_catalog["urn:adk:capability:basic_document_ingestor:v1"] = {
    #         "id": "urn:adk:capability:basic_document_ingestor:v1",
    #         "name": "Basic Document Ingestor (Agent)",
    #         "description": "Ingests a document and updates shared context.",
    #         "agent_type": "DataIngestionAgent",
    #         "inputs": [
    #             {"name": "document_type", "type": "string", "description": "Type of the document (e.g., 10K_FILING)."},
    #             {"name": "document_id", "type": "string", "description": "Unique ID for the document."}
    #         ],
    #         "outputs": [ # DataIngestionAgent returns this structure
    #             {"name": "ingestion_status", "type": "object", "description": "Status of ingestion."}
    #         ]
    #     }
    #     logger_main.info("Added temporary 'urn:adk:capability:basic_document_ingestor:v1' to catalog for test.")

    # Load the new test workflow
    # sample_cacm_instance_for_agent = {} # This will be loaded specifically for the MSFT workflow
    # test_workflow_path = os.path.join(BASE_DIR, "examples/test_integrated_agents_workflow.json")
    # if not os.path.exists(test_workflow_path):
    #     logger_main.error(f"Test workflow file not found: {test_workflow_path}")
    #     # Exiting or skipping test if file not found
    # else:
    #     with open(test_workflow_path, 'r') as f:
    #         sample_cacm_instance_for_agent = json.load(f)
    #     logger_main.info(f"Loaded test workflow from: {test_workflow_path}")

    # Create a dummy validator if needed, or ensure Orchestrator handles it being None for this test
    # For this test, let's assume validation is not the focus and Orchestrator init handles validator=None
    if orch.validator is None:
        logger_main.warning("Orchestrator validator is None. CACM instance validation will be skipped in run_cacm.")
        # Mock a validator that always returns true if strict validation is an issue for this test
        class MockValidator:
            schema = True # Dummy attribute
            def validate_cacm_against_schema(self, data): return True, []
        orch.validator = MockValidator()


    async def run_agent_test():
        logger_main.info("\n--- Orchestrator Test: MSFT Comprehensive Analysis Workflow ---")
        msft_workflow_path = os.path.join(BASE_DIR, "examples/msft_comprehensive_analysis_workflow.json")
<<<<<<< HEAD

=======
        
>>>>>>> a15e5a69
        if not os.path.exists(msft_workflow_path):
            logger_main.error(f"MSFT comprehensive workflow file not found: {msft_workflow_path}")
            return

        with open(msft_workflow_path, 'r') as f:
            msft_cacm_instance = json.load(f)
<<<<<<< HEAD

        logger_main.info(f"Loaded MSFT comprehensive workflow from: {msft_workflow_path}")

        success_msft, logs_msft, outputs_msft = await orch.run_cacm(msft_cacm_instance)

=======
        
        logger_main.info(f"Loaded MSFT comprehensive workflow from: {msft_workflow_path}")
        
        success_msft, logs_msft, outputs_msft = await orch.run_cacm(msft_cacm_instance)
        
>>>>>>> a15e5a69
        logger_main.info(f"MSFT Comprehensive Analysis test success: {success_msft}")
        logger_main.info(f"MSFT Comprehensive Analysis test logs:\n" + "\n".join(logs_msft))
        logger_main.info(f"MSFT Comprehensive Analysis test outputs:\n{json.dumps(outputs_msft, indent=2)}")

        # Commenting out other test runs to focus output
        # # Test for Integrated FundamentalAnalystAgent & SNCAnalystAgent
        # logger_main.info("\n--- Orchestrator Test: Integrated FAA & SNCAA Workflow ---")
        # test_integrated_workflow_path = os.path.join(BASE_DIR, "examples/test_integrated_agents_workflow.json")
        # if not os.path.exists(test_integrated_workflow_path):
        #     logger_main.error(f"Test workflow file not found: {test_integrated_workflow_path}")
        # else:
        #     with open(test_integrated_workflow_path, 'r') as f:
        #         integrated_cacm_instance = json.load(f)
        #     success_integrated, logs_integrated, outputs_integrated = await orch.run_cacm(integrated_cacm_instance)
        #     logger_main.info(f"Integrated FAA & SNCAA test success: {success_integrated}")
        #     logger_main.info(f"Integrated FAA & SNCAA test logs:\n" + "\n".join(logs_integrated))
        #     logger_main.info(f"Integrated FAA & SNCAA test outputs:\n{json.dumps(outputs_integrated, indent=2)}")

        # # Test for DataIngestionAgent
        # logger_main.info("\n--- Orchestrator Test: DataIngestionAgent Workflow ---")
        # test_dia_workflow_path = os.path.join(BASE_DIR, "examples/test_data_ingestion_agent_workflow.json")
        # if not os.path.exists(test_dia_workflow_path):
        #     logger_main.error(f"Test workflow file not found: {test_dia_workflow_path}")
        # else:
        #     with open(test_dia_workflow_path, 'r') as f:
        #         dia_cacm_instance = json.load(f)
        #     success_dia, logs_dia, outputs_dia = await orch.run_cacm(dia_cacm_instance)
        #     logger_main.info(f"DataIngestionAgent test success: {success_dia}")
        #     logger_main.info(f"DataIngestionAgent test logs:\n" + "\n".join(logs_dia))
        #     logger_main.info(f"DataIngestionAgent test outputs:\n{json.dumps(outputs_dia, indent=2)}")

        # # Test for CatalystWrapperAgent
        # logger_main.info("\n--- Orchestrator Test: CatalystWrapperAgent Workflow ---")
        # test_cwa_workflow_path = os.path.join(BASE_DIR, "examples/test_catalyst_wrapper_agent_workflow.json")
        # if not os.path.exists(test_cwa_workflow_path):
        #     logger_main.error(f"Test workflow file not found: {test_cwa_workflow_path}")
        # else:
        #     with open(test_cwa_workflow_path, 'r') as f:
        #         cwa_cacm_instance = json.load(f)
        #     success_cwa, logs_cwa, outputs_cwa = await orch.run_cacm(cwa_cacm_instance)
        #     logger_main.info(f"CatalystWrapperAgent test success: {success_cwa}")
        #     logger_main.info(f"CatalystWrapperAgent test logs:\n" + "\n".join(logs_cwa))
        #     logger_main.info(f"CatalystWrapperAgent test outputs:\n{json.dumps(outputs_cwa, indent=2)}")

    asyncio.run(run_agent_test())<|MERGE_RESOLUTION|>--- conflicted
+++ resolved
@@ -20,14 +20,9 @@
 # from cacm_adk_core.agents.report_generation_agent import ReportGenerationAgent
 from cacm_adk_core.agents.fundamental_analyst_agent import FundamentalAnalystAgent
 from cacm_adk_core.agents.SNC_analyst_agent import SNCAnalystAgent
-<<<<<<< HEAD
 from cacm_adk_core.agents.data_retrieval_agent import DataRetrievalAgent
 from cacm_adk_core.agents.catalyst_wrapper_agent import CatalystWrapperAgent
 from cacm_adk_core.agents.knowledge_graph_agent import KnowledgeGraphAgent
-=======
-from cacm_adk_core.agents.data_retrieval_agent import DataRetrievalAgent # Added for DRA registration
-from cacm_adk_core.agents.catalyst_wrapper_agent import CatalystWrapperAgent
->>>>>>> a15e5a69
 
 
 class Orchestrator:
@@ -63,12 +58,8 @@
         self.register_agent("FundamentalAnalystAgent", FundamentalAnalystAgent)
         self.register_agent("SNCAnalystAgent", SNCAnalystAgent)
         self.register_agent("DataRetrievalAgent", DataRetrievalAgent)
-<<<<<<< HEAD
         self.register_agent("CatalystWrapperAgent", CatalystWrapperAgent)
         self.register_agent("KnowledgeGraphAgent", KnowledgeGraphAgent) # Added KnowledgeGraphAgent registration
-=======
-        self.register_agent("CatalystWrapperAgent", CatalystWrapperAgent) # Added CatalystWrapperAgent registration
->>>>>>> a15e5a69
         print(f"INFO: Orchestrator: Registered {len(self.agents)} agent types.")
 
     def register_agent(self, agent_name_key: str, agent_class: Type[Agent]):
@@ -542,11 +533,7 @@
     # We need to add an entry for DataIngestionAgent in the catalog for this to fully work.
     # Let's assume "urn:adk:capability:basic_document_ingestor:v1" will be its ID.
     # (This would ideally be added to compute_capability_catalog.json in a prior step if not there)
-<<<<<<< HEAD
-    # Removing the temporary addition of "urn:adk:capability:basic_document_ingestor:v1"
-=======
     # Removing the temporary addition of "urn:adk:capability:basic_document_ingestor:v1" 
->>>>>>> a15e5a69
     # as the new test workflow does not use DataIngestionAgent.
     # if "urn:adk:capability:basic_document_ingestor:v1" not in orch.compute_catalog:
     #     orch.compute_catalog["urn:adk:capability:basic_document_ingestor:v1"] = {
@@ -589,30 +576,18 @@
     async def run_agent_test():
         logger_main.info("\n--- Orchestrator Test: MSFT Comprehensive Analysis Workflow ---")
         msft_workflow_path = os.path.join(BASE_DIR, "examples/msft_comprehensive_analysis_workflow.json")
-<<<<<<< HEAD
-
-=======
-        
->>>>>>> a15e5a69
+        
         if not os.path.exists(msft_workflow_path):
             logger_main.error(f"MSFT comprehensive workflow file not found: {msft_workflow_path}")
             return
 
         with open(msft_workflow_path, 'r') as f:
             msft_cacm_instance = json.load(f)
-<<<<<<< HEAD
-
+        
         logger_main.info(f"Loaded MSFT comprehensive workflow from: {msft_workflow_path}")
-
+        
         success_msft, logs_msft, outputs_msft = await orch.run_cacm(msft_cacm_instance)
-
-=======
-        
-        logger_main.info(f"Loaded MSFT comprehensive workflow from: {msft_workflow_path}")
-        
-        success_msft, logs_msft, outputs_msft = await orch.run_cacm(msft_cacm_instance)
-        
->>>>>>> a15e5a69
+        
         logger_main.info(f"MSFT Comprehensive Analysis test success: {success_msft}")
         logger_main.info(f"MSFT Comprehensive Analysis test logs:\n" + "\n".join(logs_msft))
         logger_main.info(f"MSFT Comprehensive Analysis test outputs:\n{json.dumps(outputs_msft, indent=2)}")
