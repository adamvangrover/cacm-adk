--- conflicted
+++ resolved
@@ -1,11 +1,7 @@
 import logging
 from typing import Dict, Any, List, Optional
-<<<<<<< HEAD
 from semantic_kernel.functions.kernel_function_decorator import kernel_function # Correct import
-=======
-import semantic_kernel as sk  # For the decorator
-
->>>>>>> 735bb888
+
 
 class ESGAnalysisSkill:
     """
