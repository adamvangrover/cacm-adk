# cacm_adk_core/agents/fundamental_analyst_agent.py

import csv
import os
# from core.utils.data_utils import send_message # send_message is not used in this file

import logging
import pandas as pd
import numpy as np
from scipy import stats  # For statistical calculations (e.g., for DCF)
<<<<<<< HEAD
from typing import Dict, Any, Optional, Union
=======
from typing import Dict, Any, Optional, Union, List # Added List
>>>>>>> 7f6b1af2
from cacm_adk_core.agents.base_agent import Agent
from cacm_adk_core.semantic_kernel_adapter import KernelService
from cacm_adk_core.context.shared_context import SharedContext
# from semantic_kernel import Kernel # No longer needed directly for type hint in init
import asyncio # Added import
# import yaml # Not used in agent logic
# from unittest.mock import patch # Not used in agent logic


# Configure logging
# logging.basicConfig(level=logging.INFO, format='%(asctime)s - %(levelname)s - %(message)s') # Handled by orchestrator/base
# For XAI debug logs, ensure the logger level is set to DEBUG if you want to see them.
# Example: logging.getLogger().setLevel(logging.DEBUG) in the main application or test setup.

class FundamentalAnalystAgent(Agent):
    """
    Agent for performing fundamental analysis of companies.

    This agent analyzes financial statements, calculates key financial ratios,
    performs valuation modeling (DCF and comparables), and assesses financial health.
    It relies on DataRetrievalAgent for fetching company data via A2A communication.
    """

    def __init__(self, kernel_service: KernelService, agent_config: Optional[Dict[str, Any]] = None):
        super().__init__(
<<<<<<< HEAD
            agent_name="FundamentalAnalystAgent",
            kernel_service=kernel_service,
=======
            agent_name="FundamentalAnalystAgent", 
            kernel_service=kernel_service, 
>>>>>>> 7f6b1af2
            skills_plugin_name="FundamentalAnalysisSkill"
        )
        self.config = agent_config if agent_config else {} # Store agent_config
        self.persona = self.config.get('persona', "Financial Analyst")
        self.description = self.config.get('description', "Performs fundamental company analysis.")
        # Peer agent management is now handled by the base Agent class via self.get_or_create_agent()

    async def run(self, task_description: str, current_step_inputs: Dict[str, Any], shared_context: SharedContext) -> Dict[str, Any]:
        """
<<<<<<< HEAD
        Performs fundamental analysis on a given company.

        This involves:
        1. Retrieving company data via DataRetrievalAgent.
        2. Calculating key financial ratios.
        3. Performing DCF valuation (with potential overrides from inputs).
        4. Calculating Enterprise Value.
        5. Assessing overall financial health.
        6. Generating a textual analysis summary using an SK skill (with potential custom guidance from inputs).

        Args:
            task_description (str): Description of the analysis task.
            current_step_inputs (Dict[str, Any]): Inputs for this step, including:
                - "company_id" (str): The unique identifier for the company. Required.
                - "summary_guidance_prompt_addon" (str, optional): Custom guidance for the
                  SK skill generating the analysis summary.
                - "dcf_override_discount_rate" (float, optional): Value to override the
                  default/data-derived DCF discount rate.
                - "dcf_override_terminal_growth_rate" (float, optional): Value to override
                  the default/data-derived DCF terminal growth rate.
            shared_context (SharedContext): The shared context for the current CACM run.

        Returns:
            Dict[str, Any]: A dictionary containing the status and the analysis results:
                - {"status": "success", "data": <analysis_package_dict>}
                - {"status": "error", "message": <error_message_str>}
                The <analysis_package_dict> includes financial_ratios, dcf_valuation,
                enterprise_value, financial_health, and analysis_summary.
=======
        Performs fundamental analysis on a given company based on task description and inputs.
>>>>>>> 7f6b1af2
        """
        self.current_run_inputs = current_step_inputs # Store for access in helper methods
        company_id = self.current_run_inputs.get("company_id")
        if not company_id:
            logging.error("FAA_RUN_ERROR: 'company_id' not found in current_step_inputs.")
            return {"status": "error", "message": "'company_id' is required but was not provided."}

        logging.info(f"Executing fundamental analysis for company_id: {company_id} (Task: {task_description})")
        logging.debug(f"FAA_XAI:RUN_INPUT: company_id='{company_id}', task_description='{task_description}', inputs='{current_step_inputs}'")

        try:
            company_data = await self.retrieve_company_data(company_id, shared_context)
            if company_data is None:
                logging.error(f"Failed to retrieve company data for {company_id} via A2A.")
                return {"status": "error", "message": f"Could not retrieve data for company {company_id}"}

            logging.debug(f"FAA_XAI:RUN_COMPANY_DATA_KEYS: {list(company_data.keys())}")


            financial_ratios = self.calculate_financial_ratios(company_data)
            dcf_valuation_result = self.calculate_dcf_valuation(company_data)
            comps_valuation = self.calculate_comps_valuation(company_data) # Placeholder
            enterprise_value_result = self.calculate_enterprise_value(company_data)
            financial_health = self.assess_financial_health(financial_ratios)

            analysis_summary = await self.generate_analysis_summary(
                company_id,
                financial_ratios,
                dcf_valuation_result,
                comps_valuation,
                financial_health,
                enterprise_value_result
            )

            result_package = {
                "company_id": company_id,
                "financial_ratios": financial_ratios,
                "dcf_valuation": dcf_valuation_result,
                "comps_valuation": comps_valuation,
                "enterprise_value": enterprise_value_result,
                "financial_health": financial_health,
                "analysis_summary": analysis_summary
            }
            logging.debug(f"FAA_XAI:RUN_OUTPUT_SUCCESS: {result_package}")
            return {"status": "success", "data": result_package}

        except Exception as e:
            logging.exception(f"Error during fundamental analysis of {company_id}: {e}")
            logging.debug(f"FAA_XAI:RUN_OUTPUT_ERROR: Exception {e}")
            return {"status": "error", "message": f"An error occurred during analysis: {e}"}

    async def retrieve_company_data(self, company_id: str, shared_context: SharedContext) -> Optional[Dict[str, Any]]:
        """
<<<<<<< HEAD
        Retrieves comprehensive company data by invoking the DataRetrievalAgent.

        This method uses the agent-to-agent (A2A) communication pattern facilitated
        by `self.get_or_create_agent()` to request data for the specified `company_id`.
        It expects the DataRetrievalAgent to return a structured data package.

        Args:
            company_id (str): The identifier of the company for which to retrieve data.
            shared_context (SharedContext): The shared context of the current run.

        Returns:
            Optional[Dict[str, Any]]: A dictionary containing the company data package
            if successful, otherwise None.
        """
        dra_agent_name = "DataRetrievalAgent" # This should match the name/key used for DRA registration
        logging.info(f"Attempting to get or create '{dra_agent_name}' to retrieve data for {company_id}.")

        try:
            # Note: get_or_create_agent now expects agent_name and shared_context
            dra_agent = await self.get_or_create_agent(dra_agent_name, shared_context)
=======
        Retrieves company data by invoking the DataRetrievalAgent.
        """
        dra_agent_name = "DataRetrievalAgent" # This should match the name/key used for DRA registration
        logging.info(f"Attempting to get or create '{dra_agent_name}' to retrieve data for {company_id}.")
        
        try:
            # Note: get_or_create_agent now expects agent_name and shared_context
            dra_agent = await self.get_or_create_agent(dra_agent_name, shared_context) 
>>>>>>> 7f6b1af2
            if not dra_agent:
                logging.error(f"Could not get or create {dra_agent_name}. Cannot retrieve company data for {company_id}.")
                return None

            task_description_for_dra = "Retrieve financial data for a company"
            inputs_for_dra = {"company_id": company_id, "data_type": "get_company_financials"} # Example inputs

            logging.info(f"Requesting company financials for {company_id} from {dra_agent_name}.")
            response_from_dra = await dra_agent.run(task_description_for_dra, inputs_for_dra, shared_context)

            if response_from_dra and response_from_dra.get("status") == "success":
                company_data = response_from_dra.get("data")
                logging.debug(f"Data received from {dra_agent_name} for {company_id}: {company_data is not None}")
                return company_data
            else:
                error_msg = response_from_dra.get('message', 'Unknown error from DRA') if response_from_dra else 'No response from DRA'
                logging.warning(f"{dra_agent_name} failed to provide data for {company_id}. Status: {response_from_dra.get('status') if response_from_dra else 'N/A'}, Message: {error_msg}")
                return None

        except Exception as e:
            logging.exception(f"Error communicating with {dra_agent_name} for {company_id}: {e}")
            return None

    def calculate_financial_ratios(self, company_data: Dict[str, Any]) -> Dict[str, float]:
        """
        Calculates key financial ratios.
        """
        logging.debug(f"FAA_XAI:CALC_RATIOS_INPUT: company_data keys: {list(company_data.keys())}")
        ratios = {}
        try:
            # Ensure financial_data_detailed and its sub-keys exist
            financial_details = company_data.get('financial_data_detailed', {})
            income_statement = financial_details.get('income_statement', {})
            balance_sheet = financial_details.get('balance_sheet', {})

            if not income_statement or not balance_sheet:
                logging.warning("FAA_XAI:CALC_RATIOS_WARN: Missing financial statements for ratio calculation.")
                return {}
            
            # Safely get values, assuming they are lists and we need the last element
            revenue_list = income_statement.get("revenue", [])
            net_income_list = income_statement.get("net_income", [])
            ebitda_list = income_statement.get("ebitda", [])
            
            total_assets_list = balance_sheet.get("total_assets", [])
            total_liabilities_list = balance_sheet.get("total_liabilities", [])
            shareholders_equity_list = balance_sheet.get("shareholders_equity", [])

            if not all([revenue_list, net_income_list, total_assets_list, total_liabilities_list, shareholders_equity_list]):
                logging.warning("FAA_XAI:CALC_RATIOS_WARN: Missing essential lists in financial statements for ratio calculation.")
                return {}

            revenue = revenue_list[-1] if revenue_list else 0
            net_income = net_income_list[-1] if net_income_list else 0
            ebitda = ebitda_list[-1] if ebitda_list else 0
            
            total_assets = total_assets_list[-1] if total_assets_list else 0
            total_liabilities = total_liabilities_list[-1] if total_liabilities_list else 0
            shareholders_equity = shareholders_equity_list[-1] if shareholders_equity_list else 0
            
            logging.debug(f"FAA_XAI:CALC_RATIOS_VALUES: Revenue={revenue}, NetIncome={net_income}, EBITDA={ebitda}, Assets={total_assets}, Liab={total_liabilities}, Equity={shareholders_equity}")


            ratios["revenue_growth"] = (revenue / revenue_list[-2] - 1) if len(revenue_list) > 1 and revenue_list[-2] !=0 else None
            ratios["net_profit_margin"] = net_income / revenue if revenue else None
            ratios["return_on_equity"] = net_income / shareholders_equity if shareholders_equity else None
            ratios["debt_to_equity"] = total_liabilities / shareholders_equity if shareholders_equity else None
            ratios["current_ratio"] = total_assets / total_liabilities if total_liabilities else None # Simplified current ratio
            ratios["ebitda_margin"] = ebitda / revenue if revenue and ebitda else None
            
        except (KeyError, IndexError, TypeError) as e:
            logging.exception(f"Error calculating financial ratios: {e}")
            logging.debug(f"FAA_XAI:CALC_RATIOS_ERROR: Exception {e}")
            return {} 
        
        logging.debug(f"FAA_XAI:CALC_RATIOS_OUTPUT: {ratios}")
        return ratios


    def calculate_comps_valuation(self, company_data: Dict[str, Any]) -> Optional[float]:
        logging.warning("Comps valuation not yet implemented.")
        return None

    def assess_financial_health(self, financial_ratios: Dict[str, float]) -> str:
        logging.debug(f"FAA_XAI:ASSESS_HEALTH_INPUT: financial_ratios={financial_ratios}")
        if not financial_ratios:
            logging.debug("FAA_XAI:ASSESS_HEALTH_RESULT: Ratios empty, returning Unknown.")
            return "Unknown"

        score = 0
        if financial_ratios.get("return_on_equity", 0) > 0.15: score += 2
        if financial_ratios.get("debt_to_equity", 1) < 1: score += 1
        if financial_ratios.get("current_ratio", 0) > 1.5: score += 1
        if financial_ratios.get("net_profit_margin", 0) > .1: score +=1
        if financial_ratios.get("revenue_growth") is not None and financial_ratios.get("revenue_growth", 0) > 0.05 : score +=1 # Added check for > 0.05

        logging.debug(f"FAA_XAI:ASSESS_HEALTH_SCORE: Score={score}")

        health_assessment = "Weak"
        if score >= 4: health_assessment = "Strong"
        elif score >= 2: health_assessment = "Moderate"
        
        logging.debug(f"FAA_XAI:ASSESS_HEALTH_OUTPUT: Health='{health_assessment}'")
        return health_assessment


    async def generate_analysis_summary(self, company_id: str, financial_ratios: Dict[str, float],
                                      dcf_valuation: Optional[float], comps_valuation: Optional[float],
                                      financial_health: str, enterprise_value: Optional[float]) -> str:
<<<<<<< HEAD
        """
        Generates a textual summary of the fundamental analysis using a Semantic Kernel skill.

        It compiles various analytical components (ratios, valuation, health assessment)
        into a structured input for the "SummarizeAnalysis" SK skill.
        If `summary_guidance_prompt_addon` is present in `self.current_run_inputs`
        (passed from the `run` method's inputs), it will be used to customize or
        replace the default prompt for the SK skill.

        Args:
            company_id (str): Company identifier.
            financial_ratios (Dict[str, float]): Calculated financial ratios.
            dcf_valuation (Optional[float]): DCF valuation result.
            comps_valuation (Optional[float]): Comparables valuation result (currently placeholder).
            financial_health (str): Assessed financial health string.
            enterprise_value (Optional[float]): Calculated enterprise value.

        Returns:
            str: The generated analysis summary text. Falls back to a basic formatted
                 string if SK skill execution fails or kernel is not available.
        """
=======
        # ... (existing summary generation logic, SK or fallback) ...
        # This method's logging is mostly for SK call, fallback summary is straightforward
        # For XAI, the inputs to this are already logged by `run` and prior calc methods.
        # Logging within the SK call path is already present.
        # Fallback summary construction is direct.
>>>>>>> 7f6b1af2
        kernel = self.get_kernel()
        if kernel:
            try:
                ratios_str_parts = []
                if financial_ratios:
                    for ratio, value in financial_ratios.items():
                        ratios_str_parts.append(f"  - {ratio}: {value:.2f}" if value is not None else f"  - {ratio}: N/A")
                ratios_summary_str = "\n".join(ratios_str_parts) if ratios_str_parts else "Not available"

                dcf_summary = f"Value: {dcf_valuation:.2f}" if dcf_valuation is not None else "Not available"
                comps_summary = f"Value: {comps_valuation:.2f}" if comps_valuation is not None else "Not available"
                enterprise_value_summary_str = f"Value: {enterprise_value:.2f}" if enterprise_value is not None else "Not available"

                DEFAULT_FAA_SUMMARY_PROMPT = (
                    "Provide a comprehensive analysis conclusion based on the provided data. "
                    "Your summary should cover the following aspects clearly:\n"
                    "- Start with an overall assessment of the company's financial health (as provided) and briefly justify it.\n"
                    "- Discuss key insights derived from the financial ratios. Highlight any ratios that are particularly strong, weak, or show significant trends.\n"
                    "- Explain the implications of the DCF valuation and Enterprise Value, if available. What do these values suggest about the company's intrinsic worth or market perception?\n"
<<<<<<< HEAD
                    "- If available, comment on the estimated default likelihood and recovery rate.\n"
=======
                    "- If available, comment on the estimated default likelihood and recovery rate.\n" 
>>>>>>> 7f6b1af2
                    "- Conclude with a balanced view, mentioning both positive aspects and potential concerns or areas requiring further investigation.\n"
                    "Ensure the analysis is objective and data-driven."
                )
                
                base_prompt = self.config.get("summarize_analysis_user_prompt", DEFAULT_FAA_SUMMARY_PROMPT)
                summary_guidance_prompt_addon = self.current_run_inputs.get("summary_guidance_prompt_addon")

                if summary_guidance_prompt_addon and isinstance(summary_guidance_prompt_addon, str) and summary_guidance_prompt_addon.strip():
                    # If addon is provided, use it as the main prompt. This matches notebook's intent.
                    final_user_prompt = summary_guidance_prompt_addon
                    logging.info("Using summary guidance from 'summary_guidance_prompt_addon' input for SK.")
                else:
                    final_user_prompt = base_prompt
                    logging.info("Using default/config summary prompt for SK.")

<<<<<<< HEAD
                base_prompt = self.config.get("summarize_analysis_user_prompt", DEFAULT_FAA_SUMMARY_PROMPT)
                summary_guidance_prompt_addon = self.current_run_inputs.get("summary_guidance_prompt_addon")

                if summary_guidance_prompt_addon and isinstance(summary_guidance_prompt_addon, str) and summary_guidance_prompt_addon.strip():
                    # If addon is provided, use it as the main prompt. This matches notebook's intent.
                    final_user_prompt = summary_guidance_prompt_addon
                    logging.info("Using summary guidance from 'summary_guidance_prompt_addon' input for SK.")
                else:
                    final_user_prompt = base_prompt
                    logging.info("Using default/config summary prompt for SK.")

=======
>>>>>>> 7f6b1af2
                input_vars = { # SK arguments are typically flat key-value pairs
                    "company_id": company_id,
                    "financial_health": financial_health,
                    "ratios_summary": ratios_summary_str,
                    "dcf_valuation_summary": dcf_summary,
                    "comps_valuation_summary": comps_summary,
                    "enterprise_value_summary": enterprise_value_summary_str,
                    "user_provided_key_insights_or_conclusion_prompt": final_user_prompt
                }
                
                skill_name = "SummarizeAnalysis"
                logging.info(f"Attempting to generate summary for {company_id} using Semantic Kernel skill '{self.skills_plugin_name}.{skill_name}'.")
                logging.debug(f"FAA_XAI:GEN_SUMMARY_SK_INPUT: {input_vars}")
<<<<<<< HEAD

=======
                
>>>>>>> 7f6b1af2
                # Use the invoke_skill method from the base Agent class or directly use kernel.invoke
                # Assuming invoke_skill handles finding the function and invoking
                # result = await self.invoke_skill(skill_name, input_vars)
                # If invoke_skill is not available, or for more direct control:
                if not kernel.plugins or self.skills_plugin_name not in kernel.plugins or skill_name not in kernel.plugins[self.skills_plugin_name]:
                    logging.error(f"Skill '{self.skills_plugin_name}.{skill_name}' not found in kernel plugins.")
                    raise ValueError(f"Skill '{self.skills_plugin_name}.{skill_name}' not found.")

                sk_function = kernel.plugins[self.skills_plugin_name][skill_name]
                result = await kernel.invoke(sk_function, **input_vars) # Pass input_vars as keyword arguments
                summary = str(result)

                logging.debug(f"FAA_XAI:GEN_SUMMARY_SK_OUTPUT: '{summary}'")
                logging.info(f"Successfully generated summary for {company_id} using SK.")
                return summary
            except AttributeError as e:
                logging.warning(f"Semantic Kernel or skill method not available, or attribute error: {e}. Falling back to string formatting for summary.")
            except ValueError as e:
                logging.warning(f"Semantic Kernel skill '{self.skills_plugin_name}.{skill_name}' execution failed: {e}. Falling back to string formatting.")
            except Exception as e:
                logging.error(f"An unexpected error occurred while using Semantic Kernel for summary: {e}. Falling back to string formatting.")

        logging.warning(f"Generating summary for {company_id} using fallback string formatting.")
        summary = f"Fundamental Analysis for {company_id}:\n\n"
        if financial_ratios:
            summary += "Key Financial Ratios:\n"
            for ratio, value in financial_ratios.items():
                summary += f"  - {ratio}: {value:.2f}\n" if value is not None else f"  - {ratio}: N/A\n"
        else:
            summary += "  Financial ratios could not be calculated.\n"
        summary += f"Financial Health: {financial_health}\n"
        if dcf_valuation is not None:
            summary += f"DCF Valuation: {dcf_valuation:.2f}\n"
        else:
            summary += "DCF Valuation: Not available\n"
        if comps_valuation is not None:
            summary += f"Comps Valuation: {comps_valuation:.2f}\n"
        else:
            summary += "Comps Valuation: Not available\n"
        if enterprise_value is not None: 
            summary += f"Enterprise Value: {enterprise_value:.2f}\n"
        else:
            summary += "Enterprise Value: Not available\n"
        
        default_likelihood = self.estimate_default_likelihood(financial_ratios)
        if default_likelihood is not None:
             summary += f"Estimated Default Likelihood: {default_likelihood:.2%}\n"
        else:
             summary += f"Estimated Default Likelihood: N/A\n"

        distressed_metrics = self.calculate_distressed_metrics(financial_ratios if financial_ratios else {}) 
        if distressed_metrics: 
            summary += "Distressed Metrics:\n"
            for metric, value in distressed_metrics.items():
                summary += f"  - {metric}: {value:.2f}\n"

        recovery_rate = self.estimate_recovery_rate(financial_ratios if financial_ratios else {}, default_likelihood)
        if recovery_rate is not None:
            summary += f"Estimated Recovery Rate (in default): {recovery_rate:.2%}\n"
        
        summary += "\n(Summary generated using fallback string formatting.)"
        logging.debug(f"FAA_XAI:GEN_SUMMARY_FALLBACK_OUTPUT: '{summary}'")
        return summary

    def export_to_csv(self, data: Dict[str, List[Union[str, float]]], filename: str):
        # ... (existing code) ...
        pass


    def calculate_growth_rate(self, financial_statements: Dict[str, Any], metric: str) -> Optional[float]:
        # ... (existing code) ...
        pass


    def calculate_ebitda_margin(self, financial_statements: Dict[str, Any]) -> Optional[float]:
        # ... (existing code) ...
        pass


<<<<<<< HEAD
        Calculates the Discounted Cash Flow (DCF) valuation of the company.

        Uses a two-stage Free Cash Flow (FCF) projection model.
        It can utilize override values for `discount_rate` and `terminal_growth_rate_perpetuity`
        if they are provided in `self.current_run_inputs` (passed from the `run` method's inputs)
        and are valid (e.g., rate > 0). Otherwise, it uses values from the
        `dcf_assumptions` section of the input `company_data`.

        Args:
            company_data (Dict[str, Any]): The comprehensive data package for the company,
                                         expected to contain 'financial_data_detailed'
                                         which includes 'cash_flow_statement' and 'dcf_assumptions'.

        Returns:
            Optional[float]: The calculated DCF valuation, or None if critical data is missing
                             or assumptions are invalid (e.g., discount rate <= terminal growth rate).
        """
=======
    def calculate_dcf_valuation(self, company_data: Dict[str, Any]) -> Optional[float]:
        """Calculates DCF valuation."""
>>>>>>> 7f6b1af2
        company_name_for_log = company_data.get('company_info', {}).get('name', 'Unknown')
        logging.debug(f"FAA_XAI:DCF_INPUT: company_id='{company_name_for_log}', company_data keys: {list(company_data.keys())}")
        try:
            financial_details = company_data.get('financial_data_detailed', {})
            cash_flow_statement = financial_details.get('cash_flow_statement', {})
            historical_fcf = cash_flow_statement.get('free_cash_flow', []) 

            if not historical_fcf:
                logging.warning(f"FAA_XAI:DCF_ABORT: No historical free cash flow data for {company_name_for_log}.")
                return None
            
            last_historical_fcf = historical_fcf[-1]
            if not isinstance(last_historical_fcf, (int, float)): # Ensure last FCF is usable
                logging.warning(f"FAA_XAI:DCF_ABORT: Last historical FCF for {company_name_for_log} ('{last_historical_fcf}') is not numeric.")
                return None

            dcf_assumptions = financial_details.get('dcf_assumptions', {})
            
            # Get override values from current_run_inputs
            override_discount_rate = self.current_run_inputs.get("dcf_override_discount_rate")
            override_terminal_growth_rate = self.current_run_inputs.get("dcf_override_terminal_growth_rate")

            # Core rates from existing assumptions or overrides
            discount_rate = dcf_assumptions.get('discount_rate')
            if override_discount_rate is not None and isinstance(override_discount_rate, float) and override_discount_rate > 0:
                discount_rate = override_discount_rate
                logging.info(f"FAA_XAI:DCF_OVERRIDE: Using override discount rate: {discount_rate}")
<<<<<<< HEAD

=======
            
>>>>>>> 7f6b1af2
            terminal_growth_rate_perpetuity = dcf_assumptions.get('terminal_growth_rate') 
            if override_terminal_growth_rate is not None and isinstance(override_terminal_growth_rate, float) and override_terminal_growth_rate >= 0: # Allow 0 for terminal growth
                terminal_growth_rate_perpetuity = override_terminal_growth_rate
                logging.info(f"FAA_XAI:DCF_OVERRIDE: Using override terminal growth rate: {terminal_growth_rate_perpetuity}")
            
            # New parameters for two-stage growth model
            fcf_projection_years_total = int(dcf_assumptions.get('fcf_projection_years_total', 10)) # Default 10 years
            initial_high_growth_period_years = int(dcf_assumptions.get('initial_high_growth_period_years', 5)) # Default 5 years
            initial_high_growth_rate = dcf_assumptions.get('initial_high_growth_rate', 0.10) # Default 10%
            stable_growth_rate = dcf_assumptions.get('stable_growth_rate', 0.05) # Default 5% for second stage
            
            # Ensure initial_high_growth_period_years is not more than fcf_projection_years_total
            initial_high_growth_period_years = min(initial_high_growth_period_years, fcf_projection_years_total)

            logging.debug(
                f"FAA_XAI:DCF_PARAMS_TWO_STAGE: LastHistFCF={last_historical_fcf}, DiscountRate={discount_rate}, "
                f"TerminalGrowthRatePerpetuity={terminal_growth_rate_perpetuity}, TotalProjectionYears={fcf_projection_years_total}, "
                f"HighGrowthYears={initial_high_growth_period_years}, HighGrowthRate={initial_high_growth_rate}, StableGrowthRate={stable_growth_rate}"
            )

            # Validate core rates and growth rates
            essential_rates = [discount_rate, terminal_growth_rate_perpetuity, initial_high_growth_rate, stable_growth_rate]
            if not all(isinstance(rate, (int, float)) for rate in essential_rates if rate is not None): # Allow None for rates not used if logic handles it
                logging.warning(f"FAA_XAI:DCF_ABORT: One or more DCF rates are non-numeric for {company_name_for_log}. Rates: DR={discount_rate}, TGR_P={terminal_growth_rate_perpetuity}, IHGR={initial_high_growth_rate}, SGR={stable_growth_rate}")
                return None
            if discount_rate is None or terminal_growth_rate_perpetuity is None: # These are always needed
                 logging.warning(f"FAA_XAI:DCF_ABORT: Discount rate or terminal perpetuity growth rate is missing for {company_name_for_log}.")
                 return None
            if discount_rate <= terminal_growth_rate_perpetuity: # Check against perpetuity growth rate
                logging.warning(f"FAA_XAI:DCF_ABORT: Discount rate ({discount_rate}) not > terminal perpetuity growth rate ({terminal_growth_rate_perpetuity}) for {company_name_for_log}.")
                return None

            projected_cash_flows = []
            current_fcf = last_historical_fcf

            for year_num in range(1, fcf_projection_years_total + 1):
                growth_rate_for_year = 0.0 
                if year_num <= initial_high_growth_period_years:
                    if initial_high_growth_rate is None: # Should be caught by all() check above if strictly required for all years
                        logging.warning(f"FAA_XAI:DCF_WARN: Missing initial_high_growth_rate for year {year_num}, using 0 growth for this year.")
                    else:
                        growth_rate_for_year = initial_high_growth_rate
                else: # Stable growth period (years > initial_high_growth_period_years up to fcf_projection_years_total)
                    if stable_growth_rate is None: # Should be caught by all() check if strictly required
                        logging.warning(f"FAA_XAI:DCF_WARN: Missing stable_growth_rate for year {year_num}, using 0 growth for this year.")
                    else:
                        growth_rate_for_year = stable_growth_rate
                
                current_fcf *= (1 + growth_rate_for_year)
                projected_cash_flows.append(current_fcf)
            
            logging.debug(f"FAA_XAI:DCF_PROJECTED_FCF_TWO_STAGE ({fcf_projection_years_total} years): {projected_cash_flows}")

            if not projected_cash_flows: 
                logging.warning(f"FAA_XAI:DCF_ABORT: No projected cash flows generated for {company_name_for_log}.")
                return None

            terminal_value_fcf_base = projected_cash_flows[-1]
            terminal_value = (terminal_value_fcf_base * (1 + terminal_growth_rate_perpetuity)) / (discount_rate - terminal_growth_rate_perpetuity)
            logging.debug(f"FAA_XAI:DCF_TERMINAL_VALUE: TV_FCF_Base={terminal_value_fcf_base}, TV={terminal_value}")
            
            present_values = []
            for i, fcf in enumerate(projected_cash_flows):
                pv = fcf / ((1 + discount_rate) ** (i + 1))
                present_values.append(pv)

            terminal_pv = terminal_value / ((1 + discount_rate) ** fcf_projection_years_total) 
            logging.debug(f"FAA_XAI:DCF_PV_TERMINAL_VALUE: PV_TV={terminal_pv}")
            
            dcf_valuation = sum(present_values) + terminal_pv
            logging.debug(f"FAA_XAI:DCF_OUTPUT: DCF_Valuation={dcf_valuation}")
            return dcf_valuation

        except Exception as e: 
            logging.exception(f"Error calculating DCF valuation for {company_name_for_log}: {e}")
            logging.debug(f"FAA_XAI:DCF_ERROR: Exception {e}")
            return None

    def calculate_enterprise_value(self, company_data: Dict[str, Any]) -> Optional[float]:
        company_name_for_log = company_data.get('company_info', {}).get('name', 'Unknown')
        logging.debug(f"FAA_XAI:EV_INPUT: company_id='{company_name_for_log}', company_data keys: {list(company_data.keys())}")
        try:
            financial_details = company_data.get('financial_data_detailed', {})
            if not financial_details:
                logging.warning(f"FAA_XAI:EV_ABORT: 'financial_data_detailed' missing for {company_name_for_log}.")
                return None

            market_data_info = financial_details.get('market_data', {})
            balance_sheet_info = financial_details.get('balance_sheet', {})

            share_price = market_data_info.get('share_price')
            shares_outstanding = market_data_info.get('shares_outstanding')
            logging.debug(f"FAA_XAI:EV_MARKET_DATA: SharePrice={share_price}, SharesOutstanding={shares_outstanding}")
            
            market_cap = None
            if isinstance(share_price, (int, float)) and isinstance(shares_outstanding, (int, float)):
                market_cap = share_price * shares_outstanding
            else:
                logging.warning(f"FAA_XAI:EV_WARN: Market Cap could not be calculated for {company_name_for_log} due to missing/invalid share_price or shares_outstanding.")

            short_term_debt_values = balance_sheet_info.get('short_term_debt', [0])
            short_term_debt = short_term_debt_values[-1] if short_term_debt_values else 0
            long_term_debt_values = balance_sheet_info.get('long_term_debt', [0])
            long_term_debt = long_term_debt_values[-1] if long_term_debt_values else 0
            total_debt = short_term_debt + long_term_debt

            cash_and_equivalents_values = balance_sheet_info.get('cash_and_equivalents', [0])
            cash_and_equivalents = cash_and_equivalents_values[-1] if cash_and_equivalents_values else 0
            logging.debug(f"FAA_XAI:EV_COMPONENTS: MarketCap={market_cap}, TotalDebt={total_debt}, Cash={cash_and_equivalents}")


            if market_cap is not None: 
                enterprise_value = market_cap + total_debt - cash_and_equivalents
                logging.debug(f"FAA_XAI:EV_OUTPUT: EV={enterprise_value} for {company_name_for_log}")
                return enterprise_value
            else:
                logging.warning(f"FAA_XAI:EV_ABORT: Enterprise Value cannot be calculated as Market Cap is unavailable for {company_name_for_log}.")
                return None

        except Exception as e:
            logging.exception(f"Error calculating enterprise value for {company_name_for_log}: {e}")
            logging.debug(f"FAA_XAI:EV_ERROR: Exception {e}")
            return None

    def estimate_default_likelihood(self, financial_ratios: Dict[str, float]) -> Optional[float]:
        # ... (existing code) ...
        pass

    def calculate_distressed_metrics(self, financial_statements: Dict[str, Any]) -> Dict[str, float]: # Should be financial_ratios based on usage
        # ... (existing code, note the type hint vs usage in generate_analysis_summary) ...
        pass

    def estimate_recovery_rate(self, financial_statements, default_likelihood): # Should be financial_ratios
        # ... (existing code, note the type hint vs usage in generate_analysis_summary) ...
        pass

    # Obsolete send_message - peer communication is via agent.run()
    # def send_message(self, message: Dict[str, Any]):
    #     # ... (existing code) ...
    #     pass


# Example Usage (for testing):
# The if __name__ == '__main__': block should be removed as agents are run by the orchestrator.
# Test code would typically reside in a separate test file/suite.<|MERGE_RESOLUTION|>--- conflicted
+++ resolved
@@ -8,11 +8,7 @@
 import pandas as pd
 import numpy as np
 from scipy import stats  # For statistical calculations (e.g., for DCF)
-<<<<<<< HEAD
 from typing import Dict, Any, Optional, Union
-=======
-from typing import Dict, Any, Optional, Union, List # Added List
->>>>>>> 7f6b1af2
 from cacm_adk_core.agents.base_agent import Agent
 from cacm_adk_core.semantic_kernel_adapter import KernelService
 from cacm_adk_core.context.shared_context import SharedContext
@@ -38,13 +34,8 @@
 
     def __init__(self, kernel_service: KernelService, agent_config: Optional[Dict[str, Any]] = None):
         super().__init__(
-<<<<<<< HEAD
-            agent_name="FundamentalAnalystAgent",
-            kernel_service=kernel_service,
-=======
             agent_name="FundamentalAnalystAgent", 
             kernel_service=kernel_service, 
->>>>>>> 7f6b1af2
             skills_plugin_name="FundamentalAnalysisSkill"
         )
         self.config = agent_config if agent_config else {} # Store agent_config
@@ -54,7 +45,6 @@
 
     async def run(self, task_description: str, current_step_inputs: Dict[str, Any], shared_context: SharedContext) -> Dict[str, Any]:
         """
-<<<<<<< HEAD
         Performs fundamental analysis on a given company.
 
         This involves:
@@ -69,11 +59,11 @@
             task_description (str): Description of the analysis task.
             current_step_inputs (Dict[str, Any]): Inputs for this step, including:
                 - "company_id" (str): The unique identifier for the company. Required.
-                - "summary_guidance_prompt_addon" (str, optional): Custom guidance for the
+                - "summary_guidance_prompt_addon" (str, optional): Custom guidance for the 
                   SK skill generating the analysis summary.
-                - "dcf_override_discount_rate" (float, optional): Value to override the
+                - "dcf_override_discount_rate" (float, optional): Value to override the 
                   default/data-derived DCF discount rate.
-                - "dcf_override_terminal_growth_rate" (float, optional): Value to override
+                - "dcf_override_terminal_growth_rate" (float, optional): Value to override 
                   the default/data-derived DCF terminal growth rate.
             shared_context (SharedContext): The shared context for the current CACM run.
 
@@ -83,9 +73,6 @@
                 - {"status": "error", "message": <error_message_str>}
                 The <analysis_package_dict> includes financial_ratios, dcf_valuation,
                 enterprise_value, financial_health, and analysis_summary.
-=======
-        Performs fundamental analysis on a given company based on task description and inputs.
->>>>>>> 7f6b1af2
         """
         self.current_run_inputs = current_step_inputs # Store for access in helper methods
         company_id = self.current_run_inputs.get("company_id")
@@ -139,7 +126,6 @@
 
     async def retrieve_company_data(self, company_id: str, shared_context: SharedContext) -> Optional[Dict[str, Any]]:
         """
-<<<<<<< HEAD
         Retrieves comprehensive company data by invoking the DataRetrievalAgent.
 
         This method uses the agent-to-agent (A2A) communication pattern facilitated
@@ -153,15 +139,6 @@
         Returns:
             Optional[Dict[str, Any]]: A dictionary containing the company data package
             if successful, otherwise None.
-        """
-        dra_agent_name = "DataRetrievalAgent" # This should match the name/key used for DRA registration
-        logging.info(f"Attempting to get or create '{dra_agent_name}' to retrieve data for {company_id}.")
-
-        try:
-            # Note: get_or_create_agent now expects agent_name and shared_context
-            dra_agent = await self.get_or_create_agent(dra_agent_name, shared_context)
-=======
-        Retrieves company data by invoking the DataRetrievalAgent.
         """
         dra_agent_name = "DataRetrievalAgent" # This should match the name/key used for DRA registration
         logging.info(f"Attempting to get or create '{dra_agent_name}' to retrieve data for {company_id}.")
@@ -169,7 +146,6 @@
         try:
             # Note: get_or_create_agent now expects agent_name and shared_context
             dra_agent = await self.get_or_create_agent(dra_agent_name, shared_context) 
->>>>>>> 7f6b1af2
             if not dra_agent:
                 logging.error(f"Could not get or create {dra_agent_name}. Cannot retrieve company data for {company_id}.")
                 return None
@@ -279,7 +255,6 @@
     async def generate_analysis_summary(self, company_id: str, financial_ratios: Dict[str, float],
                                       dcf_valuation: Optional[float], comps_valuation: Optional[float],
                                       financial_health: str, enterprise_value: Optional[float]) -> str:
-<<<<<<< HEAD
         """
         Generates a textual summary of the fundamental analysis using a Semantic Kernel skill.
 
@@ -301,13 +276,6 @@
             str: The generated analysis summary text. Falls back to a basic formatted
                  string if SK skill execution fails or kernel is not available.
         """
-=======
-        # ... (existing summary generation logic, SK or fallback) ...
-        # This method's logging is mostly for SK call, fallback summary is straightforward
-        # For XAI, the inputs to this are already logged by `run` and prior calc methods.
-        # Logging within the SK call path is already present.
-        # Fallback summary construction is direct.
->>>>>>> 7f6b1af2
         kernel = self.get_kernel()
         if kernel:
             try:
@@ -327,11 +295,7 @@
                     "- Start with an overall assessment of the company's financial health (as provided) and briefly justify it.\n"
                     "- Discuss key insights derived from the financial ratios. Highlight any ratios that are particularly strong, weak, or show significant trends.\n"
                     "- Explain the implications of the DCF valuation and Enterprise Value, if available. What do these values suggest about the company's intrinsic worth or market perception?\n"
-<<<<<<< HEAD
-                    "- If available, comment on the estimated default likelihood and recovery rate.\n"
-=======
                     "- If available, comment on the estimated default likelihood and recovery rate.\n" 
->>>>>>> 7f6b1af2
                     "- Conclude with a balanced view, mentioning both positive aspects and potential concerns or areas requiring further investigation.\n"
                     "Ensure the analysis is objective and data-driven."
                 )
@@ -347,20 +311,6 @@
                     final_user_prompt = base_prompt
                     logging.info("Using default/config summary prompt for SK.")
 
-<<<<<<< HEAD
-                base_prompt = self.config.get("summarize_analysis_user_prompt", DEFAULT_FAA_SUMMARY_PROMPT)
-                summary_guidance_prompt_addon = self.current_run_inputs.get("summary_guidance_prompt_addon")
-
-                if summary_guidance_prompt_addon and isinstance(summary_guidance_prompt_addon, str) and summary_guidance_prompt_addon.strip():
-                    # If addon is provided, use it as the main prompt. This matches notebook's intent.
-                    final_user_prompt = summary_guidance_prompt_addon
-                    logging.info("Using summary guidance from 'summary_guidance_prompt_addon' input for SK.")
-                else:
-                    final_user_prompt = base_prompt
-                    logging.info("Using default/config summary prompt for SK.")
-
-=======
->>>>>>> 7f6b1af2
                 input_vars = { # SK arguments are typically flat key-value pairs
                     "company_id": company_id,
                     "financial_health": financial_health,
@@ -374,11 +324,7 @@
                 skill_name = "SummarizeAnalysis"
                 logging.info(f"Attempting to generate summary for {company_id} using Semantic Kernel skill '{self.skills_plugin_name}.{skill_name}'.")
                 logging.debug(f"FAA_XAI:GEN_SUMMARY_SK_INPUT: {input_vars}")
-<<<<<<< HEAD
-
-=======
                 
->>>>>>> 7f6b1af2
                 # Use the invoke_skill method from the base Agent class or directly use kernel.invoke
                 # Assuming invoke_skill handles finding the function and invoking
                 # result = await self.invoke_skill(skill_name, input_vars)
@@ -458,7 +404,6 @@
         pass
 
 
-<<<<<<< HEAD
         Calculates the Discounted Cash Flow (DCF) valuation of the company.
 
         Uses a two-stage Free Cash Flow (FCF) projection model.
@@ -476,10 +421,6 @@
             Optional[float]: The calculated DCF valuation, or None if critical data is missing
                              or assumptions are invalid (e.g., discount rate <= terminal growth rate).
         """
-=======
-    def calculate_dcf_valuation(self, company_data: Dict[str, Any]) -> Optional[float]:
-        """Calculates DCF valuation."""
->>>>>>> 7f6b1af2
         company_name_for_log = company_data.get('company_info', {}).get('name', 'Unknown')
         logging.debug(f"FAA_XAI:DCF_INPUT: company_id='{company_name_for_log}', company_data keys: {list(company_data.keys())}")
         try:
@@ -507,11 +448,7 @@
             if override_discount_rate is not None and isinstance(override_discount_rate, float) and override_discount_rate > 0:
                 discount_rate = override_discount_rate
                 logging.info(f"FAA_XAI:DCF_OVERRIDE: Using override discount rate: {discount_rate}")
-<<<<<<< HEAD
-
-=======
-            
->>>>>>> 7f6b1af2
+            
             terminal_growth_rate_perpetuity = dcf_assumptions.get('terminal_growth_rate') 
             if override_terminal_growth_rate is not None and isinstance(override_terminal_growth_rate, float) and override_terminal_growth_rate >= 0: # Allow 0 for terminal growth
                 terminal_growth_rate_perpetuity = override_terminal_growth_rate
