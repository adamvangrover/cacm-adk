import logging
import json 
from typing import Dict, Any, Optional

from cacm_adk_core.agents.base_agent import Agent
from cacm_adk_core.semantic_kernel_adapter import KernelService # For consistency, though not directly used by this agent's current logic
from cacm_adk_core.context.shared_context import SharedContext


class ReportGenerationAgent(Agent):
    """
    Agent responsible for assembling a comprehensive report by consolidating
    outputs from various analytical agents and relevant data from SharedContext.

    It primarily uses structured data passed via `current_step_inputs` (which are typically
    bound to the outputs of upstream agents like FundamentalAnalystAgent, SNCAnalystAgent,
    and CatalystWrapperAgent) and textual data (like company overview and risk factors)
    retrieved directly from `SharedContext`.
    """
    def __init__(self, kernel_service: KernelService):
        super().__init__(agent_name="ReportGenerationAgent", kernel_service=kernel_service)

    async def run(self, task_description: str, current_step_inputs: Dict[str, Any], shared_context: SharedContext) -> Dict[str, Any]:
        """
        Assembles a comprehensive Markdown report from various data sources.

        This method constructs a report by:
        1.  Retrieving structured analysis results (from FundamentalAnalystAgent,
            SNCAnalystAgent, CatalystWrapperAgent) passed directly via `current_step_inputs`.
        2.  Fetching general textual information (e.g., company overview, risk factors)
            from `SharedContext`, assuming they were populated by an earlier agent
            (like DataIngestionAgent).
        3.  Formatting these pieces of information into different sections of a
            Markdown document.

        Args:
            task_description (str): A description of the task (e.g., "Generate comprehensive report for MSFT").
            current_step_inputs (Dict[str, Any]): Inputs for this step, typically bound from
                                                outputs of previous agents. Expected keys include:
                - "report_title_detail" (str, optional): Specific text to include in the report title.
                - "fundamental_analysis_data_ref" (dict, optional): The structured output
                  from `FundamentalAnalystAgent` (includes status, data object with ratios, summaries, etc.).
                - "snc_analysis_data_ref" (dict, optional): The structured output from
                  `SNCAnalystAgent` (includes status, data object with rating and rationale).
                - "catalyst_data_ref" (dict, optional): The structured output from
                  `CatalystWrapperAgent` (includes status, data object with Catalyst insights).
            shared_context (SharedContext): The shared context object used to retrieve
                                            common textual data like company name, business overview,
                                            and risk factors.

        Returns:
            Dict[str, Any]: A dictionary containing the execution status and results:
                - {"status": "success",
                   "agent": self.agent_name,
                   "message": "Report generated successfully...",
                   "generated_report_text": <markdown_string>,
                   "report_file_path": <conceptual_path_to_saved_report_str>
                  }
                - {"status": "error", "message": <error_description_str>} (Not explicitly returned now, but could be added)
        """
        self.logger.info(f"'{self.agent_name}' received task: {task_description} with inputs: {current_step_inputs}")
        self.logger.info(f"Operating with SharedContext ID: {shared_context.get_session_id()} (CACM ID: {shared_context.get_cacm_id()})")

        # Retrieve data from current_step_inputs (passed via orchestrator bindings)
        fundamental_analysis_data = current_step_inputs.get("fundamental_analysis_data_ref")
        snc_analysis_data = current_step_inputs.get("snc_analysis_data_ref")
        catalyst_data = current_step_inputs.get("catalyst_data_ref")

        # Retrieve text data from SharedContext
        # Keys used here must match those used by DataIngestionAgent
        company_name = shared_context.get_data("company_name", "N/A") # Still useful for title
        company_ticker = shared_context.get_data("company_ticker", "N/A") # Still useful
        business_overview_text = shared_context.get_data("structured_financials_for_summary", "[Business Overview Not Available]")
        risk_factors_text = shared_context.get_data("risk_factors_section_text", "[Risk Factors Text Not Available]")
        
        self.logger.info(f"Retrieved data for report generation. Company: {company_name}")

        report_parts = []
        
        report_title_detail = current_step_inputs.get("report_title_detail", "Comprehensive Analysis Report")
        report_parts.append(f"# {report_title_detail} for {company_name} ({company_ticker})")
        report_parts.append(f"## Task: {task_description}")
        report_parts.append(f"Generated by: {self.agent_name} for CACM ID: {shared_context.get_cacm_id()} (Session: {shared_context.get_session_id()})")
        report_parts.append("---")

        # Company Overview Section
        report_parts.append("## 1. Company Overview")
        report_parts.append(business_overview_text)
        
        # Fundamental Analysis Section
        report_parts.append("\n## 2. Fundamental Analysis")
<<<<<<< HEAD
        if fundamental_analysis_data and isinstance(fundamental_analysis_data, dict) and fundamental_analysis_data.get('status') == "success":
            faa_data = fundamental_analysis_data.get('data', {})
=======
        self.logger.debug(f"RGA received fundamental_analysis_data: {json.dumps(fundamental_analysis_data, indent=2) if fundamental_analysis_data else 'None'}")
        is_faa_success = fundamental_analysis_data and isinstance(fundamental_analysis_data, dict) and fundamental_analysis_data.get('status') == "success"
        self.logger.debug(f"RGA fundamental_analysis_data status check: {is_faa_success if fundamental_analysis_data else 'Data is None'}")
        if is_faa_success:
            faa_data = fundamental_analysis_data.get('data', {})
            self.logger.debug(f"RGA extracted faa_data: {json.dumps(faa_data, indent=2)}")
>>>>>>> 7f6b1af2
            report_parts.append("### Key Financial Ratios:")
            ratios = faa_data.get('financial_ratios', {})
            if ratios:
                for key, value in ratios.items():
                    report_parts.append(f"- **{key.replace('_', ' ').title()}:** {value:.2f}" if isinstance(value, float) else f"- **{key.replace('_', ' ').title()}:** {value}")
            else:
                report_parts.append("- No financial ratios provided.")

            report_parts.append(f"\n### DCF Valuation: ${faa_data.get('dcf_valuation', 'N/A'):,.2f}" if isinstance(faa_data.get('dcf_valuation'), (int,float)) else f"\n### DCF Valuation: {faa_data.get('dcf_valuation', 'N/A')}")
            report_parts.append(f"### Enterprise Value: ${faa_data.get('enterprise_value', 'N/A'):,.2f}" if isinstance(faa_data.get('enterprise_value'), (int,float)) else f"### Enterprise Value: {faa_data.get('enterprise_value', 'N/A')}")
            report_parts.append(f"### Financial Health Assessment: {faa_data.get('financial_health', 'N/A')}")
            report_parts.append("\n### Analysis Summary (from FundamentalAnalystAgent):")
            report_parts.append(faa_data.get('analysis_summary', "[Summary not available]"))
        else:
            report_parts.append("Fundamental analysis data not available or indicates an error.")
            if fundamental_analysis_data and isinstance(fundamental_analysis_data, dict):
                 report_parts.append(f"Error details: {fundamental_analysis_data.get('message', 'Unknown error')}")


        # SNC Analysis Section
        report_parts.append("\n## 3. Shared National Credit (SNC) Analysis")
<<<<<<< HEAD
        if snc_analysis_data and isinstance(snc_analysis_data, dict) and snc_analysis_data.get('status') == "success":
            sncaa_data = snc_analysis_data.get('data', {})
=======
        self.logger.debug(f"RGA received snc_analysis_data: {json.dumps(snc_analysis_data, indent=2) if snc_analysis_data else 'None'}")
        is_snc_success = snc_analysis_data and isinstance(snc_analysis_data, dict) and snc_analysis_data.get('status') == "success"
        self.logger.debug(f"RGA snc_analysis_data status check: {is_snc_success if snc_analysis_data else 'Data is None'}")
        if is_snc_success:
            sncaa_data = snc_analysis_data.get('data', {})
            self.logger.debug(f"RGA extracted sncaa_data: {json.dumps(sncaa_data, indent=2)}")
>>>>>>> 7f6b1af2
            report_parts.append(f"**SNC Rating:** {sncaa_data.get('rating', '[Rating not provided]')}")
            report_parts.append("\n**Rationale:**")
            report_parts.append(sncaa_data.get('rationale', '[Rationale not provided]'))
        else:
            report_parts.append("SNC analysis data not available or indicates an error.")
            if snc_analysis_data and isinstance(snc_analysis_data, dict):
                 report_parts.append(f"Error details: {snc_analysis_data.get('message', 'Unknown error')}")

        # Catalyst Strategic Insights Section
        report_parts.append("\n## 4. Catalyst Strategic Insights")
<<<<<<< HEAD
        if catalyst_data and isinstance(catalyst_data, dict) and catalyst_data.get('status') == "success":
            cat_data = catalyst_data.get('data', {})
=======
        self.logger.debug(f"RGA received catalyst_data: {json.dumps(catalyst_data, indent=2) if catalyst_data else 'None'}")
        is_catalyst_success = catalyst_data and isinstance(catalyst_data, dict) and catalyst_data.get('status') == "success"
        self.logger.debug(f"RGA catalyst_data status check: {is_catalyst_success if catalyst_data else 'Data is None'}")
        if is_catalyst_success:
            cat_data = catalyst_data.get('data', {})
            self.logger.debug(f"RGA extracted cat_data: {json.dumps(cat_data, indent=2)}")
>>>>>>> 7f6b1af2
            report_parts.append("```json")
            report_parts.append(json.dumps(cat_data, indent=2))
            report_parts.append("```")
        else:
            report_parts.append("Catalyst strategic insights not available or indicates an error.")
            if catalyst_data and isinstance(catalyst_data, dict):
                report_parts.append(f"Error details: {catalyst_data.get('message', 'Unknown error')}")


        # Key Risk Factors Section
        report_parts.append("\n## 5. Key Risk Factors (from Document)")
        report_parts.append(risk_factors_text)
        
        # Deprecated/Removed old sections that pulled directly from SharedContext
        # - Old "Key Financial Ratios" (now part of Fundamental Analysis section)
        # - Old "Financial Performance Summary" (covered by FAA summary)
        # - Old "Key Risks Summary" (covered by FAA summary or new Risk Factors section)
        # - Old "Overall Assessment" (covered by FAA summary)

        if current_step_inputs:
            report_parts.append("\n## 6. Additional Report Parameters (Step Inputs)")
            # Filter out the large data refs for cleaner display of other params
            filtered_inputs_for_display = {k: v for k, v in current_step_inputs.items() if not k.endswith("_data_ref")}
            report_parts.append(f"```json\n{json.dumps(filtered_inputs_for_display, indent=2)}\n```")

        # This section might be redundant if all data comes via current_step_inputs bindings
        if hasattr(self, 'stored_results') and self.stored_results:
            report_parts.append("\n## 7. Data Received via Direct Agent Communication (Legacy)")
            for i, res_item in enumerate(self.stored_results):
                report_parts.append(f"**Item {i+1} from Agent '{res_item.get('from', 'Unknown')}':**")
                report_parts.append(f"```json\n{json.dumps(res_item.get('data',{}), indent=2)}\n```")
        
        final_report_string = "\n\n".join(report_parts)
            
        self.logger.info(f"Report assembled. Length: {len(final_report_string)}")

        # Conceptual File Output Logic
        report_filename = f"generated_report_{shared_context.get_session_id()}_{shared_context.get_cacm_id()}.md"
        conceptual_file_path = f"./output_artifacts/final_machine_reports/{report_filename}"
        self.logger.info(f"Conceptually saving report to: {conceptual_file_path}")
        self.logger.debug(f"Report Content for {report_filename}:\n{final_report_string}")
            
        # d. Update Agent Return Value
        return {
            "status": "success",
            "agent": self.agent_name,
            "message": "Report generated successfully and conceptually saved to file.",
            "report_package": {
                "content": final_report_string,
                "file_path": conceptual_file_path
            }
        }

    async def receive_analysis_results(self, sending_agent_name: str, results: Dict[str, Any]):
        """
        Stores results received directly from another agent.

        This method is intended for scenarios where an agent might push its results
        directly to this ReportGenerationAgent, outside the typical orchestrator-managed
        workflow step bindings. This could be considered a legacy pattern or used for
        specific inter-agent communication needs not covered by the standard flow.

        Args:
            sending_agent_name (str): The name of the agent sending the results.
            results (Dict[str, Any]): The data/results payload from the sending agent.
        """
        self.logger.info(f"'{self.agent_name}' received analysis results from '{sending_agent_name}'. Storing under 'stored_results'.")
        if not hasattr(self, 'stored_results'):
            self.stored_results = []
        self.stored_results.append({ "from": sending_agent_name, "data": results})
        self.logger.info(f"Results from '{sending_agent_name}' stored. Total stored items: {len(self.stored_results)}")


if __name__ == '__main__':
    logging.basicConfig(level=logging.INFO)
    # from semantic_kernel import Kernel # Not strictly needed for this __main__ as kernel isn't used by agent directly
    
    class MockKernelService(KernelService): # Minimal mock
        def __init__(self): self.logger = logging.getLogger("MockReportGenKernelService")
        def get_kernel(self): return None
        def _initialize_kernel(self): pass

    mock_service = MockKernelService()
    report_agent = ReportGenerationAgent(kernel_service=mock_service)
    test_shared_context = SharedContext(cacm_id="report_gen_test_001")

    # Populate SharedContext with sample data as if previous agents ran
    test_shared_context.set_data("company_name", "TestCorp")
    test_shared_context.set_data("company_ticker", "TCORP")
    test_shared_context.set_data("calculated_key_ratios", {
        "current_ratio": 2.15, 
        "debt_to_equity_ratio": 0.65,
        "gross_profit_margin": 55.5,
        "net_profit_margin": 12.0
    })
    test_shared_context.set_data("financial_performance_summary_text", "[Placeholder Financial Summary - Test Data]")
    test_shared_context.set_data("key_risks_summary_text", "[Placeholder Risk Summary - Test Data]")
    test_shared_context.set_data("overall_assessment_text", "[Placeholder Overall Assessment - Test Data]")

    import asyncio
    async def test_run():
        # Simulate receiving data from AnalysisAgent
        await report_agent.receive_analysis_results(
            "MockAnalysisAgent", 
            {"summary": "Mock analysis summary", "key_metric": 123.45}
        )
        
        result = await report_agent.run(
            task_description="Generate the standard financial report.",
            current_step_inputs={"report_title_detail": "Annual Test Report"},
            shared_context=test_shared_context
        )
        print("\n--- Generated Report Text ---")
        print(result.get("report_package", {}).get("content"))
        print(f"\nConceptual file path: {result.get('report_package', {}).get('file_path')}")
        print(f"Agent status: {result.get('status')}, message: {result.get('message')}")
        
        print("\n--- SharedContext after Report Generation ---")
        test_shared_context.log_context_summary()

    asyncio.run(test_run())<|MERGE_RESOLUTION|>--- conflicted
+++ resolved
@@ -9,11 +9,11 @@
 
 class ReportGenerationAgent(Agent):
     """
-    Agent responsible for assembling a comprehensive report by consolidating
+    Agent responsible for assembling a comprehensive report by consolidating 
     outputs from various analytical agents and relevant data from SharedContext.
 
     It primarily uses structured data passed via `current_step_inputs` (which are typically
-    bound to the outputs of upstream agents like FundamentalAnalystAgent, SNCAnalystAgent,
+    bound to the outputs of upstream agents like FundamentalAnalystAgent, SNCAnalystAgent, 
     and CatalystWrapperAgent) and textual data (like company overview and risk factors)
     retrieved directly from `SharedContext`.
     """
@@ -25,33 +25,33 @@
         Assembles a comprehensive Markdown report from various data sources.
 
         This method constructs a report by:
-        1.  Retrieving structured analysis results (from FundamentalAnalystAgent,
+        1.  Retrieving structured analysis results (from FundamentalAnalystAgent, 
             SNCAnalystAgent, CatalystWrapperAgent) passed directly via `current_step_inputs`.
-        2.  Fetching general textual information (e.g., company overview, risk factors)
-            from `SharedContext`, assuming they were populated by an earlier agent
+        2.  Fetching general textual information (e.g., company overview, risk factors) 
+            from `SharedContext`, assuming they were populated by an earlier agent 
             (like DataIngestionAgent).
-        3.  Formatting these pieces of information into different sections of a
+        3.  Formatting these pieces of information into different sections of a 
             Markdown document.
 
         Args:
             task_description (str): A description of the task (e.g., "Generate comprehensive report for MSFT").
-            current_step_inputs (Dict[str, Any]): Inputs for this step, typically bound from
+            current_step_inputs (Dict[str, Any]): Inputs for this step, typically bound from 
                                                 outputs of previous agents. Expected keys include:
                 - "report_title_detail" (str, optional): Specific text to include in the report title.
-                - "fundamental_analysis_data_ref" (dict, optional): The structured output
+                - "fundamental_analysis_data_ref" (dict, optional): The structured output 
                   from `FundamentalAnalystAgent` (includes status, data object with ratios, summaries, etc.).
-                - "snc_analysis_data_ref" (dict, optional): The structured output from
+                - "snc_analysis_data_ref" (dict, optional): The structured output from 
                   `SNCAnalystAgent` (includes status, data object with rating and rationale).
-                - "catalyst_data_ref" (dict, optional): The structured output from
+                - "catalyst_data_ref" (dict, optional): The structured output from 
                   `CatalystWrapperAgent` (includes status, data object with Catalyst insights).
-            shared_context (SharedContext): The shared context object used to retrieve
-                                            common textual data like company name, business overview,
+            shared_context (SharedContext): The shared context object used to retrieve 
+                                            common textual data like company name, business overview, 
                                             and risk factors.
 
         Returns:
             Dict[str, Any]: A dictionary containing the execution status and results:
-                - {"status": "success",
-                   "agent": self.agent_name,
+                - {"status": "success", 
+                   "agent": self.agent_name, 
                    "message": "Report generated successfully...",
                    "generated_report_text": <markdown_string>,
                    "report_file_path": <conceptual_path_to_saved_report_str>
@@ -89,17 +89,8 @@
         
         # Fundamental Analysis Section
         report_parts.append("\n## 2. Fundamental Analysis")
-<<<<<<< HEAD
         if fundamental_analysis_data and isinstance(fundamental_analysis_data, dict) and fundamental_analysis_data.get('status') == "success":
             faa_data = fundamental_analysis_data.get('data', {})
-=======
-        self.logger.debug(f"RGA received fundamental_analysis_data: {json.dumps(fundamental_analysis_data, indent=2) if fundamental_analysis_data else 'None'}")
-        is_faa_success = fundamental_analysis_data and isinstance(fundamental_analysis_data, dict) and fundamental_analysis_data.get('status') == "success"
-        self.logger.debug(f"RGA fundamental_analysis_data status check: {is_faa_success if fundamental_analysis_data else 'Data is None'}")
-        if is_faa_success:
-            faa_data = fundamental_analysis_data.get('data', {})
-            self.logger.debug(f"RGA extracted faa_data: {json.dumps(faa_data, indent=2)}")
->>>>>>> 7f6b1af2
             report_parts.append("### Key Financial Ratios:")
             ratios = faa_data.get('financial_ratios', {})
             if ratios:
@@ -107,7 +98,7 @@
                     report_parts.append(f"- **{key.replace('_', ' ').title()}:** {value:.2f}" if isinstance(value, float) else f"- **{key.replace('_', ' ').title()}:** {value}")
             else:
                 report_parts.append("- No financial ratios provided.")
-
+            
             report_parts.append(f"\n### DCF Valuation: ${faa_data.get('dcf_valuation', 'N/A'):,.2f}" if isinstance(faa_data.get('dcf_valuation'), (int,float)) else f"\n### DCF Valuation: {faa_data.get('dcf_valuation', 'N/A')}")
             report_parts.append(f"### Enterprise Value: ${faa_data.get('enterprise_value', 'N/A'):,.2f}" if isinstance(faa_data.get('enterprise_value'), (int,float)) else f"### Enterprise Value: {faa_data.get('enterprise_value', 'N/A')}")
             report_parts.append(f"### Financial Health Assessment: {faa_data.get('financial_health', 'N/A')}")
@@ -121,17 +112,8 @@
 
         # SNC Analysis Section
         report_parts.append("\n## 3. Shared National Credit (SNC) Analysis")
-<<<<<<< HEAD
         if snc_analysis_data and isinstance(snc_analysis_data, dict) and snc_analysis_data.get('status') == "success":
             sncaa_data = snc_analysis_data.get('data', {})
-=======
-        self.logger.debug(f"RGA received snc_analysis_data: {json.dumps(snc_analysis_data, indent=2) if snc_analysis_data else 'None'}")
-        is_snc_success = snc_analysis_data and isinstance(snc_analysis_data, dict) and snc_analysis_data.get('status') == "success"
-        self.logger.debug(f"RGA snc_analysis_data status check: {is_snc_success if snc_analysis_data else 'Data is None'}")
-        if is_snc_success:
-            sncaa_data = snc_analysis_data.get('data', {})
-            self.logger.debug(f"RGA extracted sncaa_data: {json.dumps(sncaa_data, indent=2)}")
->>>>>>> 7f6b1af2
             report_parts.append(f"**SNC Rating:** {sncaa_data.get('rating', '[Rating not provided]')}")
             report_parts.append("\n**Rationale:**")
             report_parts.append(sncaa_data.get('rationale', '[Rationale not provided]'))
@@ -142,17 +124,8 @@
 
         # Catalyst Strategic Insights Section
         report_parts.append("\n## 4. Catalyst Strategic Insights")
-<<<<<<< HEAD
         if catalyst_data and isinstance(catalyst_data, dict) and catalyst_data.get('status') == "success":
             cat_data = catalyst_data.get('data', {})
-=======
-        self.logger.debug(f"RGA received catalyst_data: {json.dumps(catalyst_data, indent=2) if catalyst_data else 'None'}")
-        is_catalyst_success = catalyst_data and isinstance(catalyst_data, dict) and catalyst_data.get('status') == "success"
-        self.logger.debug(f"RGA catalyst_data status check: {is_catalyst_success if catalyst_data else 'Data is None'}")
-        if is_catalyst_success:
-            cat_data = catalyst_data.get('data', {})
-            self.logger.debug(f"RGA extracted cat_data: {json.dumps(cat_data, indent=2)}")
->>>>>>> 7f6b1af2
             report_parts.append("```json")
             report_parts.append(json.dumps(cat_data, indent=2))
             report_parts.append("```")
@@ -200,18 +173,16 @@
             "status": "success",
             "agent": self.agent_name,
             "message": "Report generated successfully and conceptually saved to file.",
-            "report_package": {
-                "content": final_report_string,
-                "file_path": conceptual_file_path
-            }
+            "generated_report_text": final_report_string,
+            "report_file_path": conceptual_file_path 
         }
 
     async def receive_analysis_results(self, sending_agent_name: str, results: Dict[str, Any]):
         """
         Stores results received directly from another agent.
-
-        This method is intended for scenarios where an agent might push its results
-        directly to this ReportGenerationAgent, outside the typical orchestrator-managed
+        
+        This method is intended for scenarios where an agent might push its results 
+        directly to this ReportGenerationAgent, outside the typical orchestrator-managed 
         workflow step bindings. This could be considered a legacy pattern or used for
         specific inter-agent communication needs not covered by the standard flow.
 
@@ -266,8 +237,8 @@
             shared_context=test_shared_context
         )
         print("\n--- Generated Report Text ---")
-        print(result.get("report_package", {}).get("content"))
-        print(f"\nConceptual file path: {result.get('report_package', {}).get('file_path')}")
+        print(result.get("generated_report_text"))
+        print(f"\nConceptual file path: {result.get('report_file_path')}")
         print(f"Agent status: {result.get('status')}, message: {result.get('message')}")
         
         print("\n--- SharedContext after Report Generation ---")
