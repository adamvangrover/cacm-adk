# cacm_adk_core/agents/agent_forge.py
import logging
import os
from typing import Any, Dict, List, Optional
from pathlib import Path
# import importlib # Not used in refactored version
# import yaml # Not used in refactored version
import json # For loading/saving registry and snippets

from cacm_adk_core.agents.base_agent import Agent
from cacm_adk_core.semantic_kernel_adapter import KernelService
from cacm_adk_core.context.shared_context import SharedContext
# from core.utils.config_utils import load_config, save_config # Removed, registry handled differently


class AgentForge(Agent):
    """
    The AgentForge is responsible for the dynamic creation and modification
    of new agent code and configurations based on templates and user requirements.
    It can list available templates, retrieve their content, and (in future versions)
    generate or suggest modifications to agent code.
    """

    def __init__(self, kernel_service: KernelService, agent_config: Optional[Dict[str, Any]] = None):
<<<<<<< HEAD
        super().__init__(agent_name="AgentForge",
                         kernel_service=kernel_service,
                         skills_plugin_name="AgentForgeSkills") # Assuming it will use SK
        self.config = agent_config if agent_config else {}

=======
        super().__init__(agent_name="AgentForge", 
                         kernel_service=kernel_service, 
                         skills_plugin_name="AgentForgeSkills") # Assuming it will use SK
        self.config = agent_config if agent_config else {}
        
>>>>>>> a15e5a69
        # Default template directory within the cacm_adk_core structure
        # Points to the new Adam v18 specific template subdirectory
        default_template_dir = os.path.join(os.path.dirname(os.path.abspath(__file__)), "templates", "adam_v18")
        self.template_dir = Path(self.config.get("template_dir", default_template_dir))
<<<<<<< HEAD

        # Path for the registry of forged agents, updated for Adam v18.
        # Defaulting to 'config/adam_v18_forged_agents_registry.json' relative to the project root.
        self.forged_agents_registry_path = Path(self.config.get("forged_agents_registry_path", "config/adam_v18_forged_agents_registry.json"))

=======
        
        # Path for the registry of forged agents, updated for Adam v18.
        # Defaulting to 'config/adam_v18_forged_agents_registry.json' relative to the project root.
        self.forged_agents_registry_path = Path(self.config.get("forged_agents_registry_path", "config/adam_v18_forged_agents_registry.json"))
        
>>>>>>> a15e5a69
        self.logger.info(f"AgentForge initialized. Adam v18 Template dir: {self.template_dir}, Adam v18 Registry: {self.forged_agents_registry_path}")


    async def run(self, task_description: str, current_step_inputs: Dict[str, Any], shared_context: SharedContext) -> Dict[str, Any]:
        self.logger.info(f"AgentForge received task: {task_description} with inputs: {current_step_inputs}")
        action = current_step_inputs.get("action")

        if not action:
            self.logger.error("Action not specified for AgentForge.")
            return {"status": "error", "message": "Action not specified for AgentForge."}

        try:
            if action == "list_templates":
                templates = self._list_templates_logic()
                return {"status": "success", "data": {"templates": templates}}
            elif action == "get_template_content":
                template_name = current_step_inputs.get("template_name")
                if not template_name:
                    return {"status": "error", "message": "template_name is required for get_template_content."}
                content = self._get_template_content_logic(template_name)
                if content is None:
                    return {"status": "error", "message": f"Template '{template_name}' not found."}
                return {"status": "success", "data": {"template_name": template_name, "content": content}}
<<<<<<< HEAD

=======
            
>>>>>>> a15e5a69
            elif action == "create_agent":
                # Placeholder - To be fully implemented in Step 4 of the plan
                self.logger.info("Action 'create_agent' called. Full implementation pending.")
                return {"status": "pending_implementation", "message": "'create_agent' action logic not yet fully implemented in AgentForge."}
            elif action == "suggest_agent_modification":
                # Placeholder - To be fully implemented in Step 5 of the plan
                self.logger.info("Action 'suggest_agent_modification' called. Full implementation pending.")
                return {"status": "pending_implementation", "message": "'suggest_agent_modification' action logic not yet fully implemented."}
            elif action == "analyze_agent_requirement":
                # Placeholder - To be fully implemented in Step 6 of the plan
                self.logger.info("Action 'analyze_agent_requirement' called. Full implementation pending.")
                return {"status": "pending_implementation", "message": "'analyze_agent_requirement' action logic not yet fully implemented."}
<<<<<<< HEAD

=======
            
>>>>>>> a15e5a69
            else:
                self.logger.warning(f"Unknown action: {action}")
                return {"status": "error", "message": f"Unknown action specified: {action}"}

        except Exception as e:
            self.logger.exception(f"Error during AgentForge action '{action}': {e}")
            return {"status": "error", "message": f"An unexpected error occurred: {e}"}

    def _list_templates_logic(self) -> List[str]:
        self.logger.debug(f"Listing templates from: {self.template_dir}")
        if not self.template_dir.exists() or not self.template_dir.is_dir():
            self.logger.warning(f"Template directory {self.template_dir} does not exist or is not a directory.")
            return []
        # Assuming templates end with .py.tpl for Python agent templates
<<<<<<< HEAD
        return [f.stem.replace('.py', '') for f in self.template_dir.glob("*.py.tpl")]
=======
        return [f.stem.replace('.py', '') for f in self.template_dir.glob("*.py.tpl")] 
>>>>>>> a15e5a69

    def _get_template_content_logic(self, template_name: str) -> Optional[str]:
        # Assuming template_name does not include .py.tpl
        template_file_name = f"{template_name}.py.tpl"
        template_path = self.template_dir / template_file_name
        self.logger.debug(f"Attempting to read template: {template_path}")
        if template_path.exists() and template_path.is_file():
            try:
                return template_path.read_text(encoding='utf-8')
            except Exception as e:
                self.logger.exception(f"Error reading template {template_path}: {e}")
                return None
        else:
            self.logger.warning(f"Template not found: {template_path}")
            return None<|MERGE_RESOLUTION|>--- conflicted
+++ resolved
@@ -22,36 +22,20 @@
     """
 
     def __init__(self, kernel_service: KernelService, agent_config: Optional[Dict[str, Any]] = None):
-<<<<<<< HEAD
-        super().__init__(agent_name="AgentForge",
-                         kernel_service=kernel_service,
-                         skills_plugin_name="AgentForgeSkills") # Assuming it will use SK
-        self.config = agent_config if agent_config else {}
-
-=======
         super().__init__(agent_name="AgentForge", 
                          kernel_service=kernel_service, 
                          skills_plugin_name="AgentForgeSkills") # Assuming it will use SK
         self.config = agent_config if agent_config else {}
         
->>>>>>> a15e5a69
         # Default template directory within the cacm_adk_core structure
         # Points to the new Adam v18 specific template subdirectory
         default_template_dir = os.path.join(os.path.dirname(os.path.abspath(__file__)), "templates", "adam_v18")
         self.template_dir = Path(self.config.get("template_dir", default_template_dir))
-<<<<<<< HEAD
-
-        # Path for the registry of forged agents, updated for Adam v18.
-        # Defaulting to 'config/adam_v18_forged_agents_registry.json' relative to the project root.
-        self.forged_agents_registry_path = Path(self.config.get("forged_agents_registry_path", "config/adam_v18_forged_agents_registry.json"))
-
-=======
         
         # Path for the registry of forged agents, updated for Adam v18.
         # Defaulting to 'config/adam_v18_forged_agents_registry.json' relative to the project root.
         self.forged_agents_registry_path = Path(self.config.get("forged_agents_registry_path", "config/adam_v18_forged_agents_registry.json"))
         
->>>>>>> a15e5a69
         self.logger.info(f"AgentForge initialized. Adam v18 Template dir: {self.template_dir}, Adam v18 Registry: {self.forged_agents_registry_path}")
 
 
@@ -75,11 +59,7 @@
                 if content is None:
                     return {"status": "error", "message": f"Template '{template_name}' not found."}
                 return {"status": "success", "data": {"template_name": template_name, "content": content}}
-<<<<<<< HEAD
-
-=======
             
->>>>>>> a15e5a69
             elif action == "create_agent":
                 # Placeholder - To be fully implemented in Step 4 of the plan
                 self.logger.info("Action 'create_agent' called. Full implementation pending.")
@@ -92,11 +72,7 @@
                 # Placeholder - To be fully implemented in Step 6 of the plan
                 self.logger.info("Action 'analyze_agent_requirement' called. Full implementation pending.")
                 return {"status": "pending_implementation", "message": "'analyze_agent_requirement' action logic not yet fully implemented."}
-<<<<<<< HEAD
-
-=======
             
->>>>>>> a15e5a69
             else:
                 self.logger.warning(f"Unknown action: {action}")
                 return {"status": "error", "message": f"Unknown action specified: {action}"}
@@ -111,11 +87,7 @@
             self.logger.warning(f"Template directory {self.template_dir} does not exist or is not a directory.")
             return []
         # Assuming templates end with .py.tpl for Python agent templates
-<<<<<<< HEAD
-        return [f.stem.replace('.py', '') for f in self.template_dir.glob("*.py.tpl")]
-=======
         return [f.stem.replace('.py', '') for f in self.template_dir.glob("*.py.tpl")] 
->>>>>>> a15e5a69
 
     def _get_template_content_logic(self, template_name: str) -> Optional[str]:
         # Assuming template_name does not include .py.tpl
