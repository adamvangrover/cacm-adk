--- conflicted
+++ resolved
@@ -115,13 +115,8 @@
       ],
       "outputs": [
           {
-<<<<<<< HEAD
-            "name": "ingestion_summary",
-            "type": "object",
-=======
             "name": "ingestion_summary", 
             "type": "object", 
->>>>>>> a15e5a69
             "description": "Summary of the data ingestion process, including status and a list of keys for data items the agent attempted to store in SharedContext.",
             "properties": {
                 "status": {"type": "string", "description": "Indicates the status of the ingestion (e.g., 'success')."},
@@ -148,11 +143,7 @@
     {
       "id": "urn:adk:capability:fundamental_analyst_agent:v1",
       "name": "Fundamental Analyst Agent",
-<<<<<<< HEAD
       "description": "Performs fundamental analysis of a company, including financial ratios, DCF valuation, and financial health assessment. Supports custom summary guidance and DCF parameter overrides.",
-=======
-      "description": "Performs fundamental analysis of a company, including financial ratios, DCF valuation, and financial health assessment.",
->>>>>>> a15e5a69
       "agent_type": "FundamentalAnalystAgent",
       "inputs": [
         {
@@ -214,11 +205,7 @@
     {
       "id": "urn:adk:capability:data_retrieval_agent:v1",
       "name": "Data Retrieval Agent",
-<<<<<<< HEAD
       "description": "Retrieves various types of data (e.g., company financials, market data) using mock data, overrides, or external APIs (e.g., Alpha Vantage). Supports data overrides for testing.",
-=======
-      "description": "Retrieves various types of data (e.g., company financials, market data) based on inputs. Supports data overrides for testing.",
->>>>>>> a15e5a69
       "agent_type": "DataRetrievalAgent",
       "inputs": [
         {
@@ -237,7 +224,6 @@
           "type": "object",
           "optional": true,
           "description": "Allows passing a complete data package to be returned directly by the agent, bypassing other retrieval logic."
-<<<<<<< HEAD
         },
         {
           "name": "api_source",
@@ -250,8 +236,6 @@
           "type": "string",
           "optional": true,
           "description": "API key for the specified 'api_source'. If omitted, the agent may try to use a preconfigured key or an environment variable."
-=======
->>>>>>> a15e5a69
         }
       ],
       "outputs": [
@@ -292,16 +276,11 @@
       ],
       "outputs": [
         {
-<<<<<<< HEAD
-          "name": "catalyst_output",
-=======
           "name": "catalyst_output", 
->>>>>>> a15e5a69
           "type": "object",
           "description": "The output from the CatalystAgent, typically including identified opportunities, deal structures, or reports."
         }
       ]
-<<<<<<< HEAD
     }
   ]
 }
@@ -341,8 +320,6 @@
           "items": {"type": "object"}
         }
       }
-=======
->>>>>>> a15e5a69
     }
   ]
 }
