{
  "computeCapabilities": [
    {
      "id": "model:FinancialMetricsScorer_v1",
      "name": "Financial Metrics Scorer",
      "description": "Calculates a score component from financial data.",
      "inputs": {"financial_data": "object"},
      "outputs": {"component_score": "number"}
    },
    {
      "id": "model:QualitativeMetricsScorer_v1",
      "name": "Qualitative Metrics Scorer",
      "description": "Calculates a score component from qualitative data.",
      "inputs": {"qualitative_data": "object"},
      "outputs": {"component_score": "number"}
    },
    {
      "id": "logic:WeightedAverageAdjuster_v1",
      "name": "Weighted Average Adjuster",
      "description": "Combines component scores using weights and applies adjustments.",
      "inputs": {
        "score1": "number", "weight1": "number", 
        "score2": "number", 
        "base_score_params": "object"
      },
      "outputs": {"final_score": "number", "calculated_segment": "string"}
    },
    {
      "id": "connector:LoadData_v1",
      "name": "Data Loader",
      "description": "Loads data from a specified source configuration.",
      "inputs": {"source_config": "object"},
      "outputs": {"data": "object"}
    },
    {
      "id": "logic:AggregateFields_v2",
      "name": "Field Aggregator",
      "description": "Aggregates fields from multiple data inputs based on a map.",
      "inputs": {
        "data1": "object", "data2": "object",
        "field_map_config": "string",
        "deduplication_rule": "string"
      },
      "outputs": {"aggregated_result": "object"}
    },
    {
      "id": "compute:CalculateRatio",
      "name": "Ratio Calculator",
      "description": "Calculates a ratio from numerator and denominator.",
      "inputs": {"numerator": "number", "denominator": "number"},
      "outputs": {"result": "number"}
    },
    {
      "id": "cc:CalculateRatio_v1",
      "name": "Basic Ratio Calculator",
      "description": "Calculates numerator / denominator. Raises error for zero denominator.",
      "skill_plugin_name": "BasicCalculations",
      "skill_function_name": "calculate_ratio",
      "inputs": [
        {"name": "numerator", "type": "float", "description": "The numerator value."},
        {"name": "denominator", "type": "float", "description": "The denominator value."}
      ],
      "outputs": [
        {"name": "result", "type": "float", "description": "The calculated ratio (numerator/denominator)."}
      ]
    },
    {
      "id": "cc:SimpleScorer_v1",
      "name": "Simple Metric Scorer",
      "description": "Compares a metric against a threshold with an operator.",
      "skill_plugin_name": "BasicCalculations",
      "skill_function_name": "simple_scorer",
      "inputs": [
        {"name": "financial_metric", "type": "float", "description": "The metric value to score."},
        {"name": "threshold", "type": "float", "description": "The threshold value to compare against."},
        {"name": "operator", "type": "string", "description": "Comparison operator (e.g., '>', '<', '=='). Defaults to '>' if not provided.", "optional": true}
      ],
      "outputs": [
        {"name": "assessment", "type": "string", "description": "String indicating the result of the comparison (e.g., 'Above Threshold')."}
      ]
    },
    {
      "id": "urn:adk:capability:financial_analysis_agent:v1",
      "name": "Financial Analysis Agent",
      "description": "Agent that calculates ratios and generates textual summaries using skills and SharedContext.",
      "agent_type": "AnalysisAgent",
<<<<<<< HEAD
      "skill_plugin_name": "FinancialAnalysis",
      "skill_function_name": "calculate_basic_ratios",
      "inputs": [
=======
      "skill_plugin_name": "FinancialAnalysis", 
      "skill_function_name": "calculate_basic_ratios", 
      "inputs": [ 
>>>>>>> 8298f64f
          {"name": "roundingPrecision", "type": "integer", "optional": true, "description": "Precision for rounding calculated ratios."}
      ],
      "outputs": [
          {"name": "analysis_summary_output", "type": "object", "description": "Summary of analysis performed, including status, messages, and results from skills."}
      ]
    },
    {
      "id": "urn:adk:capability:standard_data_ingestor:v1",
      "name": "Standard Data Ingestor Agent",
      "description": "Agent responsible for ingesting initial data from CACM inputs into SharedContext.",
      "agent_type": "DataIngestionAgent",
      "inputs": [
          {"name": "companyName", "type": "string", "optional": true},
          {"name": "companyTicker", "type": "string", "optional": true},
<<<<<<< HEAD
          {"name": "financialStatementData", "type": "object", "optional": true, "description": "Direct input for financial data, can be simple or expanded."},
          {"name": "mockStructuredFinancialsForLLMSummary", "type": "object", "optional": true, "description": "Direct input for mock financials for LLM summary."},
          {"name": "riskFactorsText", "type": "string", "optional": true, "description": "Direct input for risk factors text."},
          {"name": "riskFactorsFilePath", "type": "string", "optional": true, "description": "Path to file containing risk factors text."},
          {"name": "mockFinancialsFilePath", "type": "string", "optional": true, "description": "Path to file for mock structured financials."},
          {"name": "fullFinancialStatementFilePath", "type": "string", "optional": true, "description": "Path to file for full financial statement data (for expanded ratios)."},
          {"name": "documentURI", "type": "string", "optional": true, "description": "A URI for a primary document (can be used by DataIngestionAgent)."},
          {"name": "documentType", "type": "string", "optional": true, "description": "Type of the primary document if URI is provided (can be used by DataIngestionAgent)."}
=======
          {"name": "financialStatementData", "type": "object", "optional": true, "description": "Object containing currentAssets, currentLiabilities, totalDebt, totalEquity."},
          {"name": "mockStructuredFinancialsForLLMSummary", "type": "object", "optional": true, "description": "Object with financial data points for summarization."},
          {"name": "riskFactorsText", "type": "string", "optional": true, "description": "Full text of risk factors section."},
          {"name": "documentURI", "type": "string", "optional": true, "description": "A URI for a primary document."},
          {"name": "documentType", "type": "string", "optional": true, "description": "Type of the primary document if URI is provided."}
>>>>>>> 8298f64f
      ],
      "outputs": [
          {"name": "ingestion_summary", "type": "object", "description": "Summary of data ingestion process, including status and list of stored keys."}
      ]
    },
    {
      "id": "urn:adk:capability:standard_report_generator:v1",
      "name": "Standard Report Generator Agent",
      "description": "Agent responsible for assembling the final report from SharedContext.",
      "agent_type": "ReportGenerationAgent",
      "inputs": [
        {"name": "report_title_detail", "type": "string", "optional": true, "description": "Specific detail to add to the report title."}
      ],
      "outputs": [
<<<<<<< HEAD
          {"name": "final_report_text", "type": "string", "description": "The fully assembled credit report text."},
          {"name": "report_file_path", "type": "string", "description": "Conceptual path to the generated report file."}
=======
          {"name": "final_report_text", "type": "string", "description": "The fully assembled credit report text."}
>>>>>>> 8298f64f
      ]
    }
  ]
}<|MERGE_RESOLUTION|>--- conflicted
+++ resolved
@@ -84,15 +84,9 @@
       "name": "Financial Analysis Agent",
       "description": "Agent that calculates ratios and generates textual summaries using skills and SharedContext.",
       "agent_type": "AnalysisAgent",
-<<<<<<< HEAD
-      "skill_plugin_name": "FinancialAnalysis",
-      "skill_function_name": "calculate_basic_ratios",
-      "inputs": [
-=======
       "skill_plugin_name": "FinancialAnalysis", 
       "skill_function_name": "calculate_basic_ratios", 
       "inputs": [ 
->>>>>>> 8298f64f
           {"name": "roundingPrecision", "type": "integer", "optional": true, "description": "Precision for rounding calculated ratios."}
       ],
       "outputs": [
@@ -107,7 +101,6 @@
       "inputs": [
           {"name": "companyName", "type": "string", "optional": true},
           {"name": "companyTicker", "type": "string", "optional": true},
-<<<<<<< HEAD
           {"name": "financialStatementData", "type": "object", "optional": true, "description": "Direct input for financial data, can be simple or expanded."},
           {"name": "mockStructuredFinancialsForLLMSummary", "type": "object", "optional": true, "description": "Direct input for mock financials for LLM summary."},
           {"name": "riskFactorsText", "type": "string", "optional": true, "description": "Direct input for risk factors text."},
@@ -116,13 +109,6 @@
           {"name": "fullFinancialStatementFilePath", "type": "string", "optional": true, "description": "Path to file for full financial statement data (for expanded ratios)."},
           {"name": "documentURI", "type": "string", "optional": true, "description": "A URI for a primary document (can be used by DataIngestionAgent)."},
           {"name": "documentType", "type": "string", "optional": true, "description": "Type of the primary document if URI is provided (can be used by DataIngestionAgent)."}
-=======
-          {"name": "financialStatementData", "type": "object", "optional": true, "description": "Object containing currentAssets, currentLiabilities, totalDebt, totalEquity."},
-          {"name": "mockStructuredFinancialsForLLMSummary", "type": "object", "optional": true, "description": "Object with financial data points for summarization."},
-          {"name": "riskFactorsText", "type": "string", "optional": true, "description": "Full text of risk factors section."},
-          {"name": "documentURI", "type": "string", "optional": true, "description": "A URI for a primary document."},
-          {"name": "documentType", "type": "string", "optional": true, "description": "Type of the primary document if URI is provided."}
->>>>>>> 8298f64f
       ],
       "outputs": [
           {"name": "ingestion_summary", "type": "object", "description": "Summary of data ingestion process, including status and list of stored keys."}
@@ -137,12 +123,8 @@
         {"name": "report_title_detail", "type": "string", "optional": true, "description": "Specific detail to add to the report title."}
       ],
       "outputs": [
-<<<<<<< HEAD
           {"name": "final_report_text", "type": "string", "description": "The fully assembled credit report text."},
           {"name": "report_file_path", "type": "string", "description": "Conceptual path to the generated report file."}
-=======
-          {"name": "final_report_text", "type": "string", "description": "The fully assembled credit report text."}
->>>>>>> 8298f64f
       ]
     }
   ]
