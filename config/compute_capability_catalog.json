import json

current_catalog_json_string = """
{
  "computeCapabilities": [
    {
      "id": "model:FinancialMetricsScorer_v1",
      "name": "Financial Metrics Scorer",
      "description": "Calculates a score component from financial data.",
      "inputs": {"financial_data": "object"},
      "outputs": {"component_score": "number"}
    },
    {
      "id": "model:QualitativeMetricsScorer_v1",
      "name": "Qualitative Metrics Scorer",
      "description": "Calculates a score component from qualitative data.",
      "inputs": {"qualitative_data": "object"},
      "outputs": {"component_score": "number"}
    },
    {
      "id": "logic:WeightedAverageAdjuster_v1",
      "name": "Weighted Average Adjuster",
      "description": "Combines component scores using weights and applies adjustments.",
      "inputs": {
        "score1": "number", "weight1": "number", 
        "score2": "number", 
        "base_score_params": "object"
      },
      "outputs": {"final_score": "number", "calculated_segment": "string"}
    },
    {
      "id": "connector:LoadData_v1",
      "name": "Data Loader",
      "description": "Loads data from a specified source configuration.",
      "inputs": {"source_config": "object"},
      "outputs": {"data": "object"}
    },
    {
      "id": "logic:AggregateFields_v2",
      "name": "Field Aggregator",
      "description": "Aggregates fields from multiple data inputs based on a map.",
      "inputs": {
        "data1": "object", "data2": "object",
        "field_map_config": "string",
        "deduplication_rule": "string"
      },
      "outputs": {"aggregated_result": "object"}
    },
    {
      "id": "compute:CalculateRatio",
      "name": "Ratio Calculator",
      "description": "Calculates a ratio from numerator and denominator.",
      "inputs": {"numerator": "number", "denominator": "number"},
      "outputs": {"result": "number"}
    },
    {
      "id": "cc:CalculateRatio_v1",
      "name": "Basic Ratio Calculator",
      "description": "Calculates numerator / denominator. Raises error for zero denominator.",
      "skill_plugin_name": "BasicCalculations",
      "skill_function_name": "calculate_ratio",
      "inputs": [
        {"name": "numerator", "type": "float", "description": "The numerator value."},
        {"name": "denominator", "type": "float", "description": "The denominator value."}
      ],
      "outputs": [
        {"name": "result", "type": "float", "description": "The calculated ratio (numerator/denominator)."}
      ]
    },
    {
      "id": "cc:SimpleScorer_v1",
      "name": "Simple Metric Scorer",
      "description": "Compares a metric against a threshold with an operator.",
      "skill_plugin_name": "BasicCalculations",
      "skill_function_name": "simple_scorer",
      "inputs": [
        {"name": "financial_metric", "type": "float", "description": "The metric value to score."},
        {"name": "threshold", "type": "float", "description": "The threshold value to compare against."},
        {"name": "operator", "type": "string", "description": "Comparison operator (e.g., '>', '<', '=='). Defaults to '>' if not provided.", "optional": true}
      ],
      "outputs": [
        {"name": "assessment", "type": "string", "description": "String indicating the result of the comparison (e.g., 'Above Threshold')."}
      ]
    },
    {
      "id": "urn:adk:capability:financial_analysis_agent:v1",
      "name": "Financial Analysis Agent",
      "description": "Agent that calculates ratios and generates textual summaries using skills and SharedContext.",
      "agent_type": "AnalysisAgent",
      "skill_plugin_name": "FinancialAnalysis", 
      "skill_function_name": "calculate_basic_ratios", 
      "inputs": [ 
          {"name": "roundingPrecision", "type": "integer", "optional": true, "description": "Precision for rounding calculated ratios."}
      ],
      "outputs": [
          {"name": "analysis_summary_output", "type": "object", "description": "Summary of analysis performed, including status, messages, and results from skills."}
      ]
    },
    {
      "id": "urn:adk:capability:standard_data_ingestor:v1",
      "name": "Standard Data Ingestor Agent",
      "description": "Agent responsible for ingesting initial data from various sources (direct inputs or conceptual file paths) into SharedContext for subsequent agents to use.",
      "agent_type": "DataIngestionAgent",
      "inputs": [
          {"name": "companyName", "type": "string", "optional": true, "description": "Company name. Stored in SharedContext if provided."},
          {"name": "companyTicker", "type": "string", "optional": true, "description": "Company stock ticker. Stored in SharedContext if provided."},
          {"name": "financialStatementData", "type": "object", "optional": true, "description": "Direct input for financial data. Used as a fallback if 'fullFinancialStatementFilePath' is not provided, or for basic ratio compatibility. The agent may attempt to derive an expanded structure from this if possible."},
          {"name": "mockStructuredFinancialsForLLMSummary", "type": "object", "optional": true, "description": "Direct input for mock structured financials, typically for LLM summary generation. Used as fallback if 'mockFinancialsFilePath' is not provided."},
          {"name": "riskFactorsText", "type": "string", "optional": true, "description": "Direct input for risk factors text. Used as fallback if 'riskFactorsFilePath' is not provided."},
          {"name": "riskFactorsFilePath", "type": "string", "optional": true, "description": "Conceptual path to a file containing risk factors text. If provided, its content is prioritized over 'riskFactorsText'."},
          {"name": "mockFinancialsFilePath", "type": "string", "optional": true, "description": "Conceptual path to a file containing mock structured financials. If provided, its content is prioritized over 'mockStructuredFinancialsForLLMSummary'."},
          {"name": "fullFinancialStatementFilePath", "type": "string", "optional": true, "description": "Conceptual path to a file containing full/expanded financial statement data. If provided, its content is prioritized over 'financialStatementData' for populating 'financial_data_for_ratios_expanded'."},
          {"name": "documentURI", "type": "string", "optional": true, "description": "A URI for a primary document. Currently not processed by the agent; intended for future extension."},
          {"name": "documentType", "type": "string", "optional": true, "description": "Type of the primary document if URI is provided. Currently not processed by the agent; intended for future extension."}
      ],
      "outputs": [
          {
<<<<<<< HEAD
            "name": "ingestion_summary",
            "type": "object",
=======
            "name": "ingestion_summary", 
            "type": "object", 
>>>>>>> 7f6b1af2
            "description": "Summary of the data ingestion process, including status and a list of keys for data items the agent attempted to store in SharedContext.",
            "properties": {
                "status": {"type": "string", "description": "Indicates the status of the ingestion (e.g., 'success')."},
                "agent": {"type": "string", "description": "Name of the agent performing the ingestion."},
                "message": {"type": "string", "description": "A message detailing the outcome or process."},
                "attempted_to_store_keys": {"type": "array", "items": {"type": "string"}, "description": "List of keys the agent attempted to store in SharedContext."}
            }
          }
      ]
    },
    {
      "id": "urn:adk:capability:standard_report_generator:v1",
      "name": "Standard Report Generator Agent",
      "description": "Agent responsible for assembling the final report from SharedContext.",
      "agent_type": "ReportGenerationAgent",
      "inputs": [
        {"name": "report_title_detail", "type": "string", "optional": true, "description": "Specific detail to add to the report title."}
      ],
      "outputs": [
          {"name": "final_report_text", "type": "string", "description": "The fully assembled credit report text."},
          {"name": "report_file_path", "type": "string", "description": "Conceptual path to the generated report file."}
      ]
    },
    {
      "id": "urn:adk:capability:fundamental_analyst_agent:v1",
      "name": "Fundamental Analyst Agent",
      "description": "Performs fundamental analysis of a company, including financial ratios, DCF valuation, and financial health assessment. Supports custom summary guidance and DCF parameter overrides.",
      "agent_type": "FundamentalAnalystAgent",
      "inputs": [
        {
          "name": "company_id",
          "type": "string",
          "description": "The unique identifier for the company to be analyzed."
        },
        {
          "name": "summary_guidance_prompt_addon",
          "type": "string",
          "optional": true,
          "description": "Additional user-provided guidance or a full custom prompt for the analysis summary generation."
        },
        {
          "name": "dcf_override_discount_rate",
          "type": "float",
          "optional": true,
          "description": "Override for the DCF discount rate (e.g., 0.085 for 8.5%). If 0 or not provided, uses default from agent's data source."
        },
        {
          "name": "dcf_override_terminal_growth_rate",
          "type": "float",
          "optional": true,
          "description": "Override for the DCF terminal growth rate (e.g., 0.025 for 2.5%). If 0 or not provided, uses default from agent's data source."
        }
      ],
      "outputs": [
        {
          "name": "analysis_result",
          "type": "object",
          "description": "The comprehensive analysis results, including ratios, valuations, and summaries."
        }
      ]
    },
    {
      "id": "urn:adk:capability:snc_analyst_agent:v1",
      "name": "SNC Analyst Agent",
      "description": "Performs Shared National Credit (SNC) analysis for a company, assigning an SNC rating and providing a rationale.",
      "agent_type": "SNCAnalystAgent",
      "inputs": [
        {
          "name": "company_id",
          "type": "string",
          "description": "The unique identifier for the company to be analyzed for SNC rating."
        }
      ],
      "outputs": [
        {
          "name": "snc_analysis_result",
          "type": "object",
          "description": "The SNC analysis results, including the rating and rationale.",
          "properties": {
            "rating": {"type": ["string", "null"], "description": "The assigned SNC rating (e.g., Pass, Substandard) or null if not determined."},
            "rationale": {"type": "string", "description": "The justification for the assigned SNC rating."}
          }
        }
      ]
    },
    {
      "id": "urn:adk:capability:data_retrieval_agent:v1",
      "name": "Data Retrieval Agent",
      "description": "Retrieves various types of data (e.g., company financials, market data) using mock data, overrides, or external APIs (e.g., Alpha Vantage). Supports data overrides for testing.",
      "agent_type": "DataRetrievalAgent",
      "inputs": [
        {
          "name": "company_id",
          "type": "string",
          "description": "The unique identifier for the company or entity for which data is requested."
        },
        {
          "name": "data_type",
          "type": "string",
          "optional": true,
          "description": "Specifies the type of data to retrieve (e.g., 'get_company_financials', 'market_data'). Defaults to 'get_company_financials'."
        },
        {
          "name": "data_override",
          "type": "object",
          "optional": true,
          "description": "Allows passing a complete data package to be returned directly by the agent, bypassing other retrieval logic."
        },
        {
          "name": "api_source",
          "type": "string",
          "optional": true,
          "description": "Specifies the external API to use for data retrieval (e.g., 'AlphaVantage'). If omitted, defaults to mock/predefined data sources."
        },
        {
          "name": "api_key",
          "type": "string",
          "optional": true,
          "description": "API key for the specified 'api_source'. If omitted, the agent may try to use a preconfigured key or an environment variable."
        }
      ],
      "outputs": [
        {
          "name": "retrieved_data",
          "type": "object",
          "description": "The data package retrieved by the agent. Structure depends on the data_type requested."
        }
      ]
    },
    {
      "id": "urn:adk:capability:catalyst_wrapper_agent:v1",
      "name": "Catalyst Wrapper Agent",
      "description": "Wraps the original CatalystAgent to identify strategic opportunities, structure deals, and generate reports.",
      "agent_type": "CatalystWrapperAgent",
      "inputs": [
        {
          "name": "client_id",
          "type": "string",
          "description": "The client identifier for analysis."
        },
        {
          "name": "company_id",
          "type": "string",
          "description": "The company identifier for analysis."
        },
        {
          "name": "industry",
          "type": "string",
          "description": "The industry context for analysis."
        },
        {
          "name": "catalyst_config_path",
          "type": "string",
          "optional": true,
          "description": "Optional path to the catalyst_config.json file if different from the default."
        }
      ],
      "outputs": [
        {
<<<<<<< HEAD
          "name": "catalyst_output",
=======
          "name": "catalyst_output", 
>>>>>>> 7f6b1af2
          "type": "object",
          "description": "The output from the CatalystAgent, typically including identified opportunities, deal structures, or reports."
        }
      ]
    }
  ]
}
"""

data = json.loads(current_catalog_json_string)

new_kg_capability = {
  "id": "urn:adk:capability:knowledge_graph_query_agent:v1",
  "name": "Knowledge Graph Query Agent",
  "description": "Executes a SPARQL query against a specified local Knowledge Graph (RDF/TTL) file and returns the results.",
  "agent_type": "KnowledgeGraphAgent",
  "inputs": [
    {
      "name": "sparql_query",
      "type": "string",
      "description": "The SPARQL query to be executed."
    },
    {
      "name": "kg_file_path",
      "type": "string",
      "optional": true,
      "description": "Path to the local Knowledge Graph file (e.g., .ttl, .rdf). Defaults to 'knowledge_graph_instantiations/kb_core_instances.ttl' relative to project root if not provided."
    }
  ],
  "outputs": [
    {
      "name": "query_results_package",
      "type": "object",
      "description": "The results of the SPARQL query execution.",
      "properties": {
        "query_executed": {"type": "string"},
        "kg_file_used": {"type": "string"},
        "results_count": {"type": "integer"},
        "results": {
          "type": "array",
          "items": {"type": "object"}
        }
      }
    }
  ]
}

data["computeCapabilities"].append(new_kg_capability)

# Output the modified JSON with an indent of 2 for pretty printing
print(json.dumps(data, indent=2))<|MERGE_RESOLUTION|>--- conflicted
+++ resolved
@@ -115,13 +115,8 @@
       ],
       "outputs": [
           {
-<<<<<<< HEAD
-            "name": "ingestion_summary",
-            "type": "object",
-=======
             "name": "ingestion_summary", 
             "type": "object", 
->>>>>>> 7f6b1af2
             "description": "Summary of the data ingestion process, including status and a list of keys for data items the agent attempted to store in SharedContext.",
             "properties": {
                 "status": {"type": "string", "description": "Indicates the status of the ingestion (e.g., 'success')."},
@@ -281,11 +276,7 @@
       ],
       "outputs": [
         {
-<<<<<<< HEAD
-          "name": "catalyst_output",
-=======
           "name": "catalyst_output", 
->>>>>>> 7f6b1af2
           "type": "object",
           "description": "The output from the CatalystAgent, typically including identified opportunities, deal structures, or reports."
         }
